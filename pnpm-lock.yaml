lockfileVersion: '9.0'

settings:
    autoInstallPeers: true
    excludeLinksFromLockfile: false

overrides:
    '@helloao/cli': link:packages/helloao-cli

importers:
    .:
        devDependencies:
            '@types/better-sqlite3':
                specifier: ^7.6.9
                version: 7.6.13
            '@types/fs-extra':
                specifier: ^11.0.4
                version: 11.0.4
            '@types/jest':
                specifier: ^29.4.0
                version: 29.5.14
            '@types/lodash':
                specifier: 4.14.191
                version: 4.14.191
            '@types/luxon':
                specifier: 3.4.2
                version: 3.4.2
            '@types/markdown-it':
                specifier: ^12.2.3
                version: 12.2.3
            '@types/node':
                specifier: ^22.7.4
                version: 22.15.31
            '@types/papaparse':
                specifier: 5.3.15
                version: 5.3.15
            del:
                specifier: 7.0.0
                version: 7.0.0
            esbuild:
                specifier: 0.24.0
                version: 0.24.0
            fast-glob:
                specifier: ^3.3.2
                version: 3.3.3
            husky:
                specifier: ^9.1.6
                version: 9.1.7
            jake:
                specifier: 10.8.5
                version: 10.8.5
            jest:
                specifier: 29.7.0
                version: 29.7.0(@types/node@22.15.31)(ts-node@10.9.2(@types/node@22.15.31)(typescript@5.8.3))
            jest-raw-loader:
                specifier: 1.0.1
                version: 1.0.1
            prisma:
                specifier: ^5.12.1
                version: 5.22.0
            ts-jest:
                specifier: 29.2.5
                version: 29.2.5(@babel/core@7.27.4)(@jest/transform@29.7.0)(@jest/types@29.6.3)(babel-jest@29.7.0(@babel/core@7.27.4))(esbuild@0.24.0)(jest@29.7.0(@types/node@22.15.31)(ts-node@10.9.2(@types/node@22.15.31)(typescript@5.8.3)))(typescript@5.8.3)
            ts-node:
                specifier: ^10.9.1
                version: 10.9.2(@types/node@22.15.31)(typescript@5.8.3)
            tsx:
                specifier: ^4.19.1
                version: 4.20.3
            typescript:
                specifier: ^5.8.3
                version: 5.8.3

    docs:
        dependencies:
            '@vuepress/bundler-vite':
                specifier: 2.0.0-rc.14
                version: 2.0.0-rc.14(@types/node@22.15.31)(sass@1.89.2)(tsx@4.20.3)(typescript@5.8.3)
            '@vuepress/plugin-back-to-top':
                specifier: 2.0.0-rc.38
                version: 2.0.0-rc.38(typescript@5.8.3)(vuepress@2.0.0-rc.23(@vuepress/bundler-vite@2.0.0-rc.14(@types/node@22.15.31)(sass@1.89.2)(tsx@4.20.3)(typescript@5.8.3))(typescript@5.8.3)(vue@3.5.16(typescript@5.8.3)))
            '@vuepress/plugin-medium-zoom':
                specifier: 2.0.0-rc.38
                version: 2.0.0-rc.38(typescript@5.8.3)(vuepress@2.0.0-rc.23(@vuepress/bundler-vite@2.0.0-rc.14(@types/node@22.15.31)(sass@1.89.2)(tsx@4.20.3)(typescript@5.8.3))(typescript@5.8.3)(vue@3.5.16(typescript@5.8.3)))
            '@vuepress/plugin-search':
                specifier: 2.0.0-rc.38
                version: 2.0.0-rc.38(typescript@5.8.3)(vuepress@2.0.0-rc.23(@vuepress/bundler-vite@2.0.0-rc.14(@types/node@22.15.31)(sass@1.89.2)(tsx@4.20.3)(typescript@5.8.3))(typescript@5.8.3)(vue@3.5.16(typescript@5.8.3)))
            '@vuepress/plugin-shiki':
                specifier: 2.0.0-rc.38
                version: 2.0.0-rc.38(typescript@5.8.3)(vuepress@2.0.0-rc.23(@vuepress/bundler-vite@2.0.0-rc.14(@types/node@22.15.31)(sass@1.89.2)(tsx@4.20.3)(typescript@5.8.3))(typescript@5.8.3)(vue@3.5.16(typescript@5.8.3)))
            '@vuepress/theme-default':
                specifier: 2.0.0-rc.38
                version: 2.0.0-rc.38(typescript@5.8.3)(vuepress@2.0.0-rc.23(@vuepress/bundler-vite@2.0.0-rc.14(@types/node@22.15.31)(sass@1.89.2)(tsx@4.20.3)(typescript@5.8.3))(typescript@5.8.3)(vue@3.5.16(typescript@5.8.3)))
            vue:
                specifier: ^3.4.32
                version: 3.5.16(typescript@5.8.3)
        devDependencies:
            vuepress:
                specifier: ^2.0.0-rc.14
                version: 2.0.0-rc.23(@vuepress/bundler-vite@2.0.0-rc.14(@types/node@22.15.31)(sass@1.89.2)(tsx@4.20.3)(typescript@5.8.3))(typescript@5.8.3)(vue@3.5.16(typescript@5.8.3))

    packages/helloao-cli:
        dependencies:
            '@aws-sdk/client-s3':
                specifier: ^3.609.0
                version: 3.828.0
            '@aws-sdk/credential-providers':
                specifier: ^3.609.0
                version: 3.828.0
            '@gracious.tech/fetch-client':
                specifier: ^0.7.0
                version: 0.7.0
            '@helloao/tools':
                specifier: workspace:*
                version: link:../helloao-tools
            '@inquirer/prompts':
                specifier: 5.3.8
                version: 5.3.8
            '@prisma/client':
                specifier: ^5.12.1
                version: 5.22.0(prisma@5.22.0)
            '@smithy/config-resolver':
                specifier: ^3.0.10
                version: 3.0.13
            '@smithy/node-config-provider':
                specifier: ^3.1.9
                version: 3.1.12
            '@smithy/types':
                specifier: ^3.3.0
                version: 3.7.2
            '@zip.js/zip.js':
                specifier: ^2.6.40
                version: 2.7.62
            all-iso-language-codes:
                specifier: 1.0.17
                version: 1.0.17
            base64-js:
                specifier: 1.5.1
                version: 1.5.1
            better-sqlite3:
                specifier: ^9.5.0
                version: 9.6.0
            commander:
                specifier: 12.1.0
                version: 12.1.0
            fs-extra:
                specifier: ^11.2.0
                version: 11.3.0
            hash.js:
                specifier: 1.1.7
                version: 1.1.7
            linkedom:
                specifier: 0.18.4
                version: 0.18.4
            lodash:
                specifier: 4.17.21
                version: 4.17.21
            luxon:
                specifier: 3.5.0
                version: 3.5.0
            papaparse:
                specifier: 5.4.1
                version: 5.4.1
            prisma:
                specifier: ^5.12.1
                version: 5.22.0

    packages/helloao-tools:
        dependencies:
            lodash:
                specifier: 4.17.21
                version: 4.17.21
            papaparse:
                specifier: 5.4.1
                version: 5.4.1
            zod:
                specifier: ^3.23.8
                version: 3.25.64
        devDependencies:
            hash.js:
                specifier: 1.1.7
                version: 1.1.7
            linkedom:
                specifier: 0.18.4
                version: 0.18.4

packages:
    '@ampproject/remapping@2.3.0':
        resolution:
            {
                integrity: sha512-30iZtAPgz+LTIYoeivqYo853f02jBYSd5uGnGpkFV0M3xOt9aN73erkgYAmZU43x4VfqcnLxW9Kpg3R5LC4YYw==,
            }
        engines: { node: '>=6.0.0' }

    '@aws-crypto/crc32@5.2.0':
        resolution:
            {
                integrity: sha512-nLbCWqQNgUiwwtFsen1AdzAtvuLRsQS8rYgMuxCrdKf9kOssamGLuPwyTY9wyYblNr9+1XM8v6zoDTPPSIeANg==,
            }
        engines: { node: '>=16.0.0' }

    '@aws-crypto/crc32c@5.2.0':
        resolution:
            {
                integrity: sha512-+iWb8qaHLYKrNvGRbiYRHSdKRWhto5XlZUEBwDjYNf+ly5SVYG6zEoYIdxvf5R3zyeP16w4PLBn3rH1xc74Rag==,
            }

    '@aws-crypto/sha1-browser@5.2.0':
        resolution:
            {
                integrity: sha512-OH6lveCFfcDjX4dbAvCFSYUjJZjDr/3XJ3xHtjn3Oj5b9RjojQo8npoLeA/bNwkOkrSQ0wgrHzXk4tDRxGKJeg==,
            }

    '@aws-crypto/sha256-browser@5.2.0':
        resolution:
            {
                integrity: sha512-AXfN/lGotSQwu6HNcEsIASo7kWXZ5HYWvfOmSNKDsEqC4OashTp8alTmaz+F7TC2L083SFv5RdB+qU3Vs1kZqw==,
            }

    '@aws-crypto/sha256-js@5.2.0':
        resolution:
            {
                integrity: sha512-FFQQyu7edu4ufvIZ+OadFpHHOt+eSTBaYaki44c+akjg7qZg9oOQeLlk77F6tSYqjDAFClrHJk9tMf0HdVyOvA==,
            }
        engines: { node: '>=16.0.0' }

    '@aws-crypto/supports-web-crypto@5.2.0':
        resolution:
            {
                integrity: sha512-iAvUotm021kM33eCdNfwIN//F77/IADDSs58i+MDaOqFrVjZo9bAal0NK7HurRuWLLpF1iLX7gbWrjHjeo+YFg==,
            }

    '@aws-crypto/util@5.2.0':
        resolution:
            {
                integrity: sha512-4RkU9EsI6ZpBve5fseQlGNUWKMa1RLPQ1dnjnQoe07ldfIzcsGb5hC5W0Dm7u423KWzawlrpbjXBrXCEv9zazQ==,
            }

    '@aws-sdk/client-cognito-identity@3.828.0':
        resolution:
            {
                integrity: sha512-If4vBVbOxFfTW6JP92lWQGhis5fIt4PIS071DoSBf931ss/mISDnslpGGz1rXp6vyS8l7fODb3LDMAzSPyooNg==,
            }
        engines: { node: '>=18.0.0' }

    '@aws-sdk/client-s3@3.828.0':
        resolution:
            {
                integrity: sha512-TvFyrEfJkf9NN3cq5mXCgFv/sPaA8Rm5tEPgV5emuLedeGsORlWmVpdSKqfZ4lSoED1tMfNM6LY4uA9D8/RS5g==,
            }
        engines: { node: '>=18.0.0' }

    '@aws-sdk/client-sso@3.828.0':
        resolution:
            {
                integrity: sha512-qxw8JcPTaFaBwTBUr4YmLajaMh3En65SuBWAKEtjctbITRRekzR7tvr/TkwoyVOh+XoAtkwOn+BQeQbX+/wgHw==,
            }
        engines: { node: '>=18.0.0' }

    '@aws-sdk/core@3.826.0':
        resolution:
            {
                integrity: sha512-BGbQYzWj3ps+dblq33FY5tz/SsgJCcXX0zjQlSC07tYvU1jHTUvsefphyig+fY38xZ4wdKjbTop+KUmXUYrOXw==,
            }
        engines: { node: '>=18.0.0' }

    '@aws-sdk/credential-provider-cognito-identity@3.828.0':
        resolution:
            {
                integrity: sha512-JmQivvkif6KLVeIKCSybl80aZgbVXREAAa0VwhJg3z2E3r8dm9qnH3XeDAzzoZrJAQmK3czuowWpwlI/PHVX8w==,
            }
        engines: { node: '>=18.0.0' }

    '@aws-sdk/credential-provider-env@3.826.0':
        resolution:
            {
                integrity: sha512-DK3pQY8+iKK3MGDdC3uOZQ2psU01obaKlTYhEwNu4VWzgwQL4Vi3sWj4xSWGEK41vqZxiRLq6fOq7ysRI+qEZA==,
            }
        engines: { node: '>=18.0.0' }

    '@aws-sdk/credential-provider-http@3.826.0':
        resolution:
            {
                integrity: sha512-N+IVZBh+yx/9GbMZTKO/gErBi/FYZQtcFRItoLbY+6WU+0cSWyZYfkoeOxHmQV3iX9k65oljERIWUmL9x6OSQg==,
            }
        engines: { node: '>=18.0.0' }

    '@aws-sdk/credential-provider-ini@3.828.0':
        resolution:
            {
                integrity: sha512-T3DJMo2/j7gCPpFg2+xEHWgua05t8WP89ye7PaZxA2Fc6CgScHkZsJZTri1QQIU2h+eOZ75EZWkeFLIPgN0kRQ==,
            }
        engines: { node: '>=18.0.0' }

    '@aws-sdk/credential-provider-node@3.828.0':
        resolution:
            {
                integrity: sha512-9z3iPwVYOQYNzVZj8qycZaS/BOSKRXWA+QVNQlfEnQ4sA4sOcKR4kmV2h+rJcuBsSFfmOF62ZDxyIBGvvM4t/w==,
            }
        engines: { node: '>=18.0.0' }

    '@aws-sdk/credential-provider-process@3.826.0':
        resolution:
            {
                integrity: sha512-kURrc4amu3NLtw1yZw7EoLNEVhmOMRUTs+chaNcmS+ERm3yK0nKjaJzmKahmwlTQTSl3wJ8jjK7x962VPo+zWw==,
            }
        engines: { node: '>=18.0.0' }

    '@aws-sdk/credential-provider-sso@3.828.0':
        resolution:
            {
                integrity: sha512-9CEAXzUDSzOjOCb3XfM15TZhTaM+l07kumZyx2z8NC6T2U4qbCJqn4h8mFlRvYrs6cBj2SN40sD3r5Wp0Cq2Kw==,
            }
        engines: { node: '>=18.0.0' }

    '@aws-sdk/credential-provider-web-identity@3.828.0':
        resolution:
            {
                integrity: sha512-MguDhGHlQBeK9CQ/P4NOY0whAJ4HJU4x+f1dphg3I1sGlccFqfB8Moor2vXNKu0Th2kvAwkn9pr7gGb/+NGR9g==,
            }
        engines: { node: '>=18.0.0' }

    '@aws-sdk/credential-providers@3.828.0':
        resolution:
            {
                integrity: sha512-PuLp94Brs3lpZ+H8Ata0nolqUEdmV1geiggEzRdLt93cggs7UXPJG9TG87py6W4qPmRvkE34QSwO/1NXpm4eGw==,
            }
        engines: { node: '>=18.0.0' }

    '@aws-sdk/middleware-bucket-endpoint@3.821.0':
        resolution:
            {
                integrity: sha512-cebgeytKlWOgGczLo3BPvNY9XlzAzGZQANSysgJ2/8PSldmUpXRIF+GKPXDVhXeInWYHIfB8zZi3RqrPoXcNYQ==,
            }
        engines: { node: '>=18.0.0' }

    '@aws-sdk/middleware-expect-continue@3.821.0':
        resolution:
            {
                integrity: sha512-zAOoSZKe1njOrtynvK6ZORU57YGv5I7KP4+rwOvUN3ZhJbQ7QPf8gKtFUCYAPRMegaXCKF/ADPtDZBAmM+zZ9g==,
            }
        engines: { node: '>=18.0.0' }

    '@aws-sdk/middleware-flexible-checksums@3.826.0':
        resolution:
            {
                integrity: sha512-Fz9w8CFYPfSlHEB6feSsi06hdS+s+FB8k5pO4L7IV0tUa78mlhxF/VNlAJaVWYyOkZXl4HPH2K48aapACSQOXw==,
            }
        engines: { node: '>=18.0.0' }

    '@aws-sdk/middleware-host-header@3.821.0':
        resolution:
            {
                integrity: sha512-xSMR+sopSeWGx5/4pAGhhfMvGBHioVBbqGvDs6pG64xfNwM5vq5s5v6D04e2i+uSTj4qGa71dLUs5I0UzAK3sw==,
            }
        engines: { node: '>=18.0.0' }

    '@aws-sdk/middleware-location-constraint@3.821.0':
        resolution:
            {
                integrity: sha512-sKrm80k0t3R0on8aA/WhWFoMaAl4yvdk+riotmMElLUpcMcRXAd1+600uFVrxJqZdbrKQ0mjX0PjT68DlkYXLg==,
            }
        engines: { node: '>=18.0.0' }

    '@aws-sdk/middleware-logger@3.821.0':
        resolution:
            {
                integrity: sha512-0cvI0ipf2tGx7fXYEEN5fBeZDz2RnHyb9xftSgUsEq7NBxjV0yTZfLJw6Za5rjE6snC80dRN8+bTNR1tuG89zA==,
            }
        engines: { node: '>=18.0.0' }

    '@aws-sdk/middleware-recursion-detection@3.821.0':
        resolution:
            {
                integrity: sha512-efmaifbhBoqKG3bAoEfDdcM8hn1psF+4qa7ykWuYmfmah59JBeqHLfz5W9m9JoTwoKPkFcVLWZxnyZzAnVBOIg==,
            }
        engines: { node: '>=18.0.0' }

    '@aws-sdk/middleware-sdk-s3@3.826.0':
        resolution:
            {
                integrity: sha512-8F0qWaYKfvD/de1AKccXuigM+gb/IZSncCqxdnFWqd+TFzo9qI9Hh+TpUhWOMYSgxsMsYQ8ipmLzlD/lDhjrmA==,
            }
        engines: { node: '>=18.0.0' }

    '@aws-sdk/middleware-ssec@3.821.0':
        resolution:
            {
                integrity: sha512-YYi1Hhr2AYiU/24cQc8HIB+SWbQo6FBkMYojVuz/zgrtkFmALxENGF/21OPg7f/QWd+eadZJRxCjmRwh5F2Cxg==,
            }
        engines: { node: '>=18.0.0' }

    '@aws-sdk/middleware-user-agent@3.828.0':
        resolution:
            {
                integrity: sha512-nixvI/SETXRdmrVab4D9LvXT3lrXkwAWGWk2GVvQvzlqN1/M/RfClj+o37Sn4FqRkGH9o9g7Fqb1YqZ4mqDAtA==,
            }
        engines: { node: '>=18.0.0' }

    '@aws-sdk/nested-clients@3.828.0':
        resolution:
            {
                integrity: sha512-xmeOILiR9LvfC8MctgeRXXN8nQTwbOvO4wHvgE8tDRsjnBpyyO0j50R4+viHXdMUGtgGkHEXRv8fFNBq54RgnA==,
            }
        engines: { node: '>=18.0.0' }

    '@aws-sdk/region-config-resolver@3.821.0':
        resolution:
            {
                integrity: sha512-t8og+lRCIIy5nlId0bScNpCkif8sc0LhmtaKsbm0ZPm3sCa/WhCbSZibjbZ28FNjVCV+p0D9RYZx0VDDbtWyjw==,
            }
        engines: { node: '>=18.0.0' }

    '@aws-sdk/signature-v4-multi-region@3.826.0':
        resolution:
            {
                integrity: sha512-3fEi/zy6tpMzomYosksGtu7jZqGFcdBXoL7YRsG7OEeQzBbOW9B+fVaQZ4jnsViSjzA/yKydLahMrfPnt+iaxg==,
            }
        engines: { node: '>=18.0.0' }

    '@aws-sdk/token-providers@3.828.0':
        resolution:
            {
                integrity: sha512-JdOjI/TxkfQpY/bWbdGMdCiePESXTbtl6MfnJxz35zZ3tfHvBnxAWCoYJirdmjzY/j/dFo5oEyS6mQuXAG9w2w==,
            }
        engines: { node: '>=18.0.0' }

    '@aws-sdk/types@3.821.0':
        resolution:
            {
                integrity: sha512-Znroqdai1a90TlxGaJ+FK1lwC0fHpo97Xjsp5UKGR5JODYm7f9+/fF17ebO1KdoBr/Rm0UIFiF5VmI8ts9F1eA==,
            }
        engines: { node: '>=18.0.0' }

    '@aws-sdk/util-arn-parser@3.804.0':
        resolution:
            {
                integrity: sha512-wmBJqn1DRXnZu3b4EkE6CWnoWMo1ZMvlfkqU5zPz67xx1GMaXlDCchFvKAXMjk4jn/L1O3tKnoFDNsoLV1kgNQ==,
            }
        engines: { node: '>=18.0.0' }

    '@aws-sdk/util-endpoints@3.828.0':
        resolution:
            {
                integrity: sha512-RvKch111SblqdkPzg3oCIdlGxlQs+k+P7Etory9FmxPHyPDvsP1j1c74PmgYqtzzMWmoXTjd+c9naUHh9xG8xg==,
            }
        engines: { node: '>=18.0.0' }

    '@aws-sdk/util-locate-window@3.804.0':
        resolution:
            {
                integrity: sha512-zVoRfpmBVPodYlnMjgVjfGoEZagyRF5IPn3Uo6ZvOZp24chnW/FRstH7ESDHDDRga4z3V+ElUQHKpFDXWyBW5A==,
            }
        engines: { node: '>=18.0.0' }

    '@aws-sdk/util-user-agent-browser@3.821.0':
        resolution:
            {
                integrity: sha512-irWZHyM0Jr1xhC+38OuZ7JB6OXMLPZlj48thElpsO1ZSLRkLZx5+I7VV6k3sp2yZ7BYbKz/G2ojSv4wdm7XTLw==,
            }

    '@aws-sdk/util-user-agent-node@3.828.0':
        resolution:
            {
                integrity: sha512-LdN6fTBzTlQmc8O8f1wiZN0qF3yBWVGis7NwpWK7FUEzP9bEZRxYfIkV9oV9zpt6iNRze1SedK3JQVB/udxBoA==,
            }
        engines: { node: '>=18.0.0' }
        peerDependencies:
            aws-crt: '>=1.0.0'
        peerDependenciesMeta:
            aws-crt:
                optional: true

    '@aws-sdk/xml-builder@3.821.0':
        resolution:
            {
                integrity: sha512-DIIotRnefVL6DiaHtO6/21DhJ4JZnnIwdNbpwiAhdt/AVbttcE4yw925gsjur0OGv5BTYXQXU3YnANBYnZjuQA==,
            }
        engines: { node: '>=18.0.0' }

    '@babel/code-frame@7.27.1':
        resolution:
            {
                integrity: sha512-cjQ7ZlQ0Mv3b47hABuTevyTuYN4i+loJKGeV9flcCgIK37cCXRh+L1bd3iBHlynerhQ7BhCkn2BPbQUL+rGqFg==,
            }
        engines: { node: '>=6.9.0' }

    '@babel/compat-data@7.27.5':
        resolution:
            {
                integrity: sha512-KiRAp/VoJaWkkte84TvUd9qjdbZAdiqyvMxrGl1N6vzFogKmaLgoM3L1kgtLicp2HP5fBJS8JrZKLVIZGVJAVg==,
            }
        engines: { node: '>=6.9.0' }

    '@babel/core@7.27.4':
        resolution:
            {
                integrity: sha512-bXYxrXFubeYdvB0NhD/NBB3Qi6aZeV20GOWVI47t2dkecCEoneR4NPVcb7abpXDEvejgrUfFtG6vG/zxAKmg+g==,
            }
        engines: { node: '>=6.9.0' }

    '@babel/generator@7.27.5':
        resolution:
            {
                integrity: sha512-ZGhA37l0e/g2s1Cnzdix0O3aLYm66eF8aufiVteOgnwxgnRP8GoyMj7VWsgWnQbVKXyge7hqrFh2K2TQM6t1Hw==,
            }
        engines: { node: '>=6.9.0' }

    '@babel/helper-compilation-targets@7.27.2':
        resolution:
            {
                integrity: sha512-2+1thGUUWWjLTYTHZWK1n8Yga0ijBz1XAhUXcKy81rd5g6yh7hGqMp45v7cadSbEHc9G3OTv45SyneRN3ps4DQ==,
            }
        engines: { node: '>=6.9.0' }

    '@babel/helper-module-imports@7.27.1':
        resolution:
            {
                integrity: sha512-0gSFWUPNXNopqtIPQvlD5WgXYI5GY2kP2cCvoT8kczjbfcfuIljTbcWrulD1CIPIX2gt1wghbDy08yE1p+/r3w==,
            }
        engines: { node: '>=6.9.0' }

    '@babel/helper-module-transforms@7.27.3':
        resolution:
            {
                integrity: sha512-dSOvYwvyLsWBeIRyOeHXp5vPj5l1I011r52FM1+r1jCERv+aFXYk4whgQccYEGYxK2H3ZAIA8nuPkQ0HaUo3qg==,
            }
        engines: { node: '>=6.9.0' }
        peerDependencies:
            '@babel/core': ^7.0.0

    '@babel/helper-plugin-utils@7.27.1':
        resolution:
            {
                integrity: sha512-1gn1Up5YXka3YYAHGKpbideQ5Yjf1tDa9qYcgysz+cNCXukyLl6DjPXhD3VRwSb8c0J9tA4b2+rHEZtc6R0tlw==,
            }
        engines: { node: '>=6.9.0' }

    '@babel/helper-string-parser@7.27.1':
        resolution:
            {
                integrity: sha512-qMlSxKbpRlAridDExk92nSobyDdpPijUq2DW6oDnUqd0iOGxmQjyqhMIihI9+zv4LPyZdRje2cavWPbCbWm3eA==,
            }
        engines: { node: '>=6.9.0' }

    '@babel/helper-validator-identifier@7.27.1':
        resolution:
            {
                integrity: sha512-D2hP9eA+Sqx1kBZgzxZh0y1trbuU+JoDkiEwqhQ36nodYqJwyEIhPSdMNd7lOm/4io72luTPWH20Yda0xOuUow==,
            }
        engines: { node: '>=6.9.0' }

    '@babel/helper-validator-option@7.27.1':
        resolution:
            {
                integrity: sha512-YvjJow9FxbhFFKDSuFnVCe2WxXk1zWc22fFePVNEaWJEu8IrZVlda6N0uHwzZrUM1il7NC9Mlp4MaJYbYd9JSg==,
            }
        engines: { node: '>=6.9.0' }

    '@babel/helpers@7.27.6':
        resolution:
            {
                integrity: sha512-muE8Tt8M22638HU31A3CgfSUciwz1fhATfoVai05aPXGor//CdWDCbnlY1yvBPo07njuVOCNGCSp/GTt12lIug==,
            }
        engines: { node: '>=6.9.0' }

    '@babel/parser@7.27.5':
        resolution:
            {
                integrity: sha512-OsQd175SxWkGlzbny8J3K8TnnDD0N3lrIUtB92xwyRpzaenGZhxDvxN/JgU00U3CDZNj9tPuDJ5H0WS4Nt3vKg==,
            }
        engines: { node: '>=6.0.0' }
        hasBin: true

    '@babel/plugin-syntax-async-generators@7.8.4':
        resolution:
            {
                integrity: sha512-tycmZxkGfZaxhMRbXlPXuVFpdWlXpir2W4AMhSJgRKzk/eDlIXOhb2LHWoLpDF7TEHylV5zNhykX6KAgHJmTNw==,
            }
        peerDependencies:
            '@babel/core': ^7.0.0-0

    '@babel/plugin-syntax-bigint@7.8.3':
        resolution:
            {
                integrity: sha512-wnTnFlG+YxQm3vDxpGE57Pj0srRU4sHE/mDkt1qv2YJJSeUAec2ma4WLUnUPeKjyrfntVwe/N6dCXpU+zL3Npg==,
            }
        peerDependencies:
            '@babel/core': ^7.0.0-0

    '@babel/plugin-syntax-class-properties@7.12.13':
        resolution:
            {
                integrity: sha512-fm4idjKla0YahUNgFNLCB0qySdsoPiZP3iQE3rky0mBUtMZ23yDJ9SJdg6dXTSDnulOVqiF3Hgr9nbXvXTQZYA==,
            }
        peerDependencies:
            '@babel/core': ^7.0.0-0

    '@babel/plugin-syntax-class-static-block@7.14.5':
        resolution:
            {
                integrity: sha512-b+YyPmr6ldyNnM6sqYeMWE+bgJcJpO6yS4QD7ymxgH34GBPNDM/THBh8iunyvKIZztiwLH4CJZ0RxTk9emgpjw==,
            }
        engines: { node: '>=6.9.0' }
        peerDependencies:
            '@babel/core': ^7.0.0-0

    '@babel/plugin-syntax-import-attributes@7.27.1':
        resolution:
            {
                integrity: sha512-oFT0FrKHgF53f4vOsZGi2Hh3I35PfSmVs4IBFLFj4dnafP+hIWDLg3VyKmUHfLoLHlyxY4C7DGtmHuJgn+IGww==,
            }
        engines: { node: '>=6.9.0' }
        peerDependencies:
            '@babel/core': ^7.0.0-0

    '@babel/plugin-syntax-import-meta@7.10.4':
        resolution:
            {
                integrity: sha512-Yqfm+XDx0+Prh3VSeEQCPU81yC+JWZ2pDPFSS4ZdpfZhp4MkFMaDC1UqseovEKwSUpnIL7+vK+Clp7bfh0iD7g==,
            }
        peerDependencies:
            '@babel/core': ^7.0.0-0

    '@babel/plugin-syntax-json-strings@7.8.3':
        resolution:
            {
                integrity: sha512-lY6kdGpWHvjoe2vk4WrAapEuBR69EMxZl+RoGRhrFGNYVK8mOPAW8VfbT/ZgrFbXlDNiiaxQnAtgVCZ6jv30EA==,
            }
        peerDependencies:
            '@babel/core': ^7.0.0-0

    '@babel/plugin-syntax-jsx@7.27.1':
        resolution:
            {
                integrity: sha512-y8YTNIeKoyhGd9O0Jiyzyyqk8gdjnumGTQPsz0xOZOQ2RmkVJeZ1vmmfIvFEKqucBG6axJGBZDE/7iI5suUI/w==,
            }
        engines: { node: '>=6.9.0' }
        peerDependencies:
            '@babel/core': ^7.0.0-0

    '@babel/plugin-syntax-logical-assignment-operators@7.10.4':
        resolution:
            {
                integrity: sha512-d8waShlpFDinQ5MtvGU9xDAOzKH47+FFoney2baFIoMr952hKOLp1HR7VszoZvOsV/4+RRszNY7D17ba0te0ig==,
            }
        peerDependencies:
            '@babel/core': ^7.0.0-0

    '@babel/plugin-syntax-nullish-coalescing-operator@7.8.3':
        resolution:
            {
                integrity: sha512-aSff4zPII1u2QD7y+F8oDsz19ew4IGEJg9SVW+bqwpwtfFleiQDMdzA/R+UlWDzfnHFCxxleFT0PMIrR36XLNQ==,
            }
        peerDependencies:
            '@babel/core': ^7.0.0-0

    '@babel/plugin-syntax-numeric-separator@7.10.4':
        resolution:
            {
                integrity: sha512-9H6YdfkcK/uOnY/K7/aA2xpzaAgkQn37yzWUMRK7OaPOqOpGS1+n0H5hxT9AUw9EsSjPW8SVyMJwYRtWs3X3ug==,
            }
        peerDependencies:
            '@babel/core': ^7.0.0-0

    '@babel/plugin-syntax-object-rest-spread@7.8.3':
        resolution:
            {
                integrity: sha512-XoqMijGZb9y3y2XskN+P1wUGiVwWZ5JmoDRwx5+3GmEplNyVM2s2Dg8ILFQm8rWM48orGy5YpI5Bl8U1y7ydlA==,
            }
        peerDependencies:
            '@babel/core': ^7.0.0-0

    '@babel/plugin-syntax-optional-catch-binding@7.8.3':
        resolution:
            {
                integrity: sha512-6VPD0Pc1lpTqw0aKoeRTMiB+kWhAoT24PA+ksWSBrFtl5SIRVpZlwN3NNPQjehA2E/91FV3RjLWoVTglWcSV3Q==,
            }
        peerDependencies:
            '@babel/core': ^7.0.0-0

    '@babel/plugin-syntax-optional-chaining@7.8.3':
        resolution:
            {
                integrity: sha512-KoK9ErH1MBlCPxV0VANkXW2/dw4vlbGDrFgz8bmUsBGYkFRcbRwMh6cIJubdPrkxRwuGdtCk0v/wPTKbQgBjkg==,
            }
        peerDependencies:
            '@babel/core': ^7.0.0-0

    '@babel/plugin-syntax-private-property-in-object@7.14.5':
        resolution:
            {
                integrity: sha512-0wVnp9dxJ72ZUJDV27ZfbSj6iHLoytYZmh3rFcxNnvsJF3ktkzLDZPy/mA17HGsaQT3/DQsWYX1f1QGWkCoVUg==,
            }
        engines: { node: '>=6.9.0' }
        peerDependencies:
            '@babel/core': ^7.0.0-0

    '@babel/plugin-syntax-top-level-await@7.14.5':
        resolution:
            {
                integrity: sha512-hx++upLv5U1rgYfwe1xBQUhRmU41NEvpUvrp8jkrSCdvGSnM5/qdRMtylJ6PG5OFkBaHkbTAKTnd3/YyESRHFw==,
            }
        engines: { node: '>=6.9.0' }
        peerDependencies:
            '@babel/core': ^7.0.0-0

    '@babel/plugin-syntax-typescript@7.27.1':
        resolution:
            {
                integrity: sha512-xfYCBMxveHrRMnAWl1ZlPXOZjzkN82THFvLhQhFXFt81Z5HnN+EtUkZhv/zcKpmT3fzmWZB0ywiBrbC3vogbwQ==,
            }
        engines: { node: '>=6.9.0' }
        peerDependencies:
            '@babel/core': ^7.0.0-0

    '@babel/template@7.27.2':
        resolution:
            {
                integrity: sha512-LPDZ85aEJyYSd18/DkjNh4/y1ntkE5KwUHWTiqgRxruuZL2F1yuHligVHLvcHY2vMHXttKFpJn6LwfI7cw7ODw==,
            }
        engines: { node: '>=6.9.0' }

    '@babel/traverse@7.27.4':
        resolution:
            {
                integrity: sha512-oNcu2QbHqts9BtOWJosOVJapWjBDSxGCpFvikNR5TGDYDQf3JwpIoMzIKrvfoti93cLfPJEG4tH9SPVeyCGgdA==,
            }
        engines: { node: '>=6.9.0' }

    '@babel/types@7.27.6':
        resolution:
            {
                integrity: sha512-ETyHEk2VHHvl9b9jZP5IHPavHYk57EhanlRRuae9XCpb/j5bDCbPPMOBfCWhnl/7EDJz0jEMCi/RhccCE8r1+Q==,
            }
        engines: { node: '>=6.9.0' }

    '@bcoe/v8-coverage@0.2.3':
        resolution:
            {
                integrity: sha512-0hYQ8SB4Db5zvZB4axdMHGwEaQjkZzFjQiN9LVYvIFB2nSUHW9tYpxWriPrWDASIxiaXax83REcLxuSdnGPZtw==,
            }

    '@cspotcode/source-map-support@0.8.1':
        resolution:
            {
                integrity: sha512-IchNf6dN4tHoMFIn/7OE8LWZ19Y6q/67Bmf6vnGREv8RSbBVb9LPJxEcnwrcwX6ixSvaiGoomAUvu4YSxXrVgw==,
            }
        engines: { node: '>=12' }

    '@esbuild/aix-ppc64@0.21.5':
        resolution:
            {
                integrity: sha512-1SDgH6ZSPTlggy1yI6+Dbkiz8xzpHJEVAlF/AM1tHPLsf5STom9rwtjE4hKAF20FfXXNTFqEYXyJNWh1GiZedQ==,
            }
        engines: { node: '>=12' }
        cpu: [ppc64]
        os: [aix]

    '@esbuild/aix-ppc64@0.24.0':
        resolution:
            {
                integrity: sha512-WtKdFM7ls47zkKHFVzMz8opM7LkcsIp9amDUBIAWirg70RM71WRSjdILPsY5Uv1D42ZpUfaPILDlfactHgsRkw==,
            }
        engines: { node: '>=18' }
        cpu: [ppc64]
        os: [aix]

    '@esbuild/aix-ppc64@0.25.5':
        resolution:
            {
                integrity: sha512-9o3TMmpmftaCMepOdA5k/yDw8SfInyzWWTjYTFCX3kPSDJMROQTb8jg+h9Cnwnmm1vOzvxN7gIfB5V2ewpjtGA==,
            }
        engines: { node: '>=18' }
        cpu: [ppc64]
        os: [aix]

    '@esbuild/android-arm64@0.21.5':
        resolution:
            {
                integrity: sha512-c0uX9VAUBQ7dTDCjq+wdyGLowMdtR/GoC2U5IYk/7D1H1JYC0qseD7+11iMP2mRLN9RcCMRcjC4YMclCzGwS/A==,
            }
        engines: { node: '>=12' }
        cpu: [arm64]
        os: [android]

    '@esbuild/android-arm64@0.24.0':
        resolution:
            {
                integrity: sha512-Vsm497xFM7tTIPYK9bNTYJyF/lsP590Qc1WxJdlB6ljCbdZKU9SY8i7+Iin4kyhV/KV5J2rOKsBQbB77Ab7L/w==,
            }
        engines: { node: '>=18' }
        cpu: [arm64]
        os: [android]

    '@esbuild/android-arm64@0.25.5':
        resolution:
            {
                integrity: sha512-VGzGhj4lJO+TVGV1v8ntCZWJktV7SGCs3Pn1GRWI1SBFtRALoomm8k5E9Pmwg3HOAal2VDc2F9+PM/rEY6oIDg==,
            }
        engines: { node: '>=18' }
        cpu: [arm64]
        os: [android]

    '@esbuild/android-arm@0.21.5':
        resolution:
            {
                integrity: sha512-vCPvzSjpPHEi1siZdlvAlsPxXl7WbOVUBBAowWug4rJHb68Ox8KualB+1ocNvT5fjv6wpkX6o/iEpbDrf68zcg==,
            }
        engines: { node: '>=12' }
        cpu: [arm]
        os: [android]

    '@esbuild/android-arm@0.24.0':
        resolution:
            {
                integrity: sha512-arAtTPo76fJ/ICkXWetLCc9EwEHKaeya4vMrReVlEIUCAUncH7M4bhMQ+M9Vf+FFOZJdTNMXNBrWwW+OXWpSew==,
            }
        engines: { node: '>=18' }
        cpu: [arm]
        os: [android]

    '@esbuild/android-arm@0.25.5':
        resolution:
            {
                integrity: sha512-AdJKSPeEHgi7/ZhuIPtcQKr5RQdo6OO2IL87JkianiMYMPbCtot9fxPbrMiBADOWWm3T2si9stAiVsGbTQFkbA==,
            }
        engines: { node: '>=18' }
        cpu: [arm]
        os: [android]

    '@esbuild/android-x64@0.21.5':
        resolution:
            {
                integrity: sha512-D7aPRUUNHRBwHxzxRvp856rjUHRFW1SdQATKXH2hqA0kAZb1hKmi02OpYRacl0TxIGz/ZmXWlbZgjwWYaCakTA==,
            }
        engines: { node: '>=12' }
        cpu: [x64]
        os: [android]

    '@esbuild/android-x64@0.24.0':
        resolution:
            {
                integrity: sha512-t8GrvnFkiIY7pa7mMgJd7p8p8qqYIz1NYiAoKc75Zyv73L3DZW++oYMSHPRarcotTKuSs6m3hTOa5CKHaS02TQ==,
            }
        engines: { node: '>=18' }
        cpu: [x64]
        os: [android]

    '@esbuild/android-x64@0.25.5':
        resolution:
            {
                integrity: sha512-D2GyJT1kjvO//drbRT3Hib9XPwQeWd9vZoBJn+bu/lVsOZ13cqNdDeqIF/xQ5/VmWvMduP6AmXvylO/PIc2isw==,
            }
        engines: { node: '>=18' }
        cpu: [x64]
        os: [android]

    '@esbuild/darwin-arm64@0.21.5':
        resolution:
            {
                integrity: sha512-DwqXqZyuk5AiWWf3UfLiRDJ5EDd49zg6O9wclZ7kUMv2WRFr4HKjXp/5t8JZ11QbQfUS6/cRCKGwYhtNAY88kQ==,
            }
        engines: { node: '>=12' }
        cpu: [arm64]
        os: [darwin]

    '@esbuild/darwin-arm64@0.24.0':
        resolution:
            {
                integrity: sha512-CKyDpRbK1hXwv79soeTJNHb5EiG6ct3efd/FTPdzOWdbZZfGhpbcqIpiD0+vwmpu0wTIL97ZRPZu8vUt46nBSw==,
            }
        engines: { node: '>=18' }
        cpu: [arm64]
        os: [darwin]

    '@esbuild/darwin-arm64@0.25.5':
        resolution:
            {
                integrity: sha512-GtaBgammVvdF7aPIgH2jxMDdivezgFu6iKpmT+48+F8Hhg5J/sfnDieg0aeG/jfSvkYQU2/pceFPDKlqZzwnfQ==,
            }
        engines: { node: '>=18' }
        cpu: [arm64]
        os: [darwin]

    '@esbuild/darwin-x64@0.21.5':
        resolution:
            {
                integrity: sha512-se/JjF8NlmKVG4kNIuyWMV/22ZaerB+qaSi5MdrXtd6R08kvs2qCN4C09miupktDitvh8jRFflwGFBQcxZRjbw==,
            }
        engines: { node: '>=12' }
        cpu: [x64]
        os: [darwin]

    '@esbuild/darwin-x64@0.24.0':
        resolution:
            {
                integrity: sha512-rgtz6flkVkh58od4PwTRqxbKH9cOjaXCMZgWD905JOzjFKW+7EiUObfd/Kav+A6Gyud6WZk9w+xu6QLytdi2OA==,
            }
        engines: { node: '>=18' }
        cpu: [x64]
        os: [darwin]

    '@esbuild/darwin-x64@0.25.5':
        resolution:
            {
                integrity: sha512-1iT4FVL0dJ76/q1wd7XDsXrSW+oLoquptvh4CLR4kITDtqi2e/xwXwdCVH8hVHU43wgJdsq7Gxuzcs6Iq/7bxQ==,
            }
        engines: { node: '>=18' }
        cpu: [x64]
        os: [darwin]

    '@esbuild/freebsd-arm64@0.21.5':
        resolution:
            {
                integrity: sha512-5JcRxxRDUJLX8JXp/wcBCy3pENnCgBR9bN6JsY4OmhfUtIHe3ZW0mawA7+RDAcMLrMIZaf03NlQiX9DGyB8h4g==,
            }
        engines: { node: '>=12' }
        cpu: [arm64]
        os: [freebsd]

    '@esbuild/freebsd-arm64@0.24.0':
        resolution:
            {
                integrity: sha512-6Mtdq5nHggwfDNLAHkPlyLBpE5L6hwsuXZX8XNmHno9JuL2+bg2BX5tRkwjyfn6sKbxZTq68suOjgWqCicvPXA==,
            }
        engines: { node: '>=18' }
        cpu: [arm64]
        os: [freebsd]

    '@esbuild/freebsd-arm64@0.25.5':
        resolution:
            {
                integrity: sha512-nk4tGP3JThz4La38Uy/gzyXtpkPW8zSAmoUhK9xKKXdBCzKODMc2adkB2+8om9BDYugz+uGV7sLmpTYzvmz6Sw==,
            }
        engines: { node: '>=18' }
        cpu: [arm64]
        os: [freebsd]

    '@esbuild/freebsd-x64@0.21.5':
        resolution:
            {
                integrity: sha512-J95kNBj1zkbMXtHVH29bBriQygMXqoVQOQYA+ISs0/2l3T9/kj42ow2mpqerRBxDJnmkUDCaQT/dfNXWX/ZZCQ==,
            }
        engines: { node: '>=12' }
        cpu: [x64]
        os: [freebsd]

    '@esbuild/freebsd-x64@0.24.0':
        resolution:
            {
                integrity: sha512-D3H+xh3/zphoX8ck4S2RxKR6gHlHDXXzOf6f/9dbFt/NRBDIE33+cVa49Kil4WUjxMGW0ZIYBYtaGCa2+OsQwQ==,
            }
        engines: { node: '>=18' }
        cpu: [x64]
        os: [freebsd]

    '@esbuild/freebsd-x64@0.25.5':
        resolution:
            {
                integrity: sha512-PrikaNjiXdR2laW6OIjlbeuCPrPaAl0IwPIaRv+SMV8CiM8i2LqVUHFC1+8eORgWyY7yhQY+2U2fA55mBzReaw==,
            }
        engines: { node: '>=18' }
        cpu: [x64]
        os: [freebsd]

    '@esbuild/linux-arm64@0.21.5':
        resolution:
            {
                integrity: sha512-ibKvmyYzKsBeX8d8I7MH/TMfWDXBF3db4qM6sy+7re0YXya+K1cem3on9XgdT2EQGMu4hQyZhan7TeQ8XkGp4Q==,
            }
        engines: { node: '>=12' }
        cpu: [arm64]
        os: [linux]

    '@esbuild/linux-arm64@0.24.0':
        resolution:
            {
                integrity: sha512-TDijPXTOeE3eaMkRYpcy3LarIg13dS9wWHRdwYRnzlwlA370rNdZqbcp0WTyyV/k2zSxfko52+C7jU5F9Tfj1g==,
            }
        engines: { node: '>=18' }
        cpu: [arm64]
        os: [linux]

    '@esbuild/linux-arm64@0.25.5':
        resolution:
            {
                integrity: sha512-Z9kfb1v6ZlGbWj8EJk9T6czVEjjq2ntSYLY2cw6pAZl4oKtfgQuS4HOq41M/BcoLPzrUbNd+R4BXFyH//nHxVg==,
            }
        engines: { node: '>=18' }
        cpu: [arm64]
        os: [linux]

    '@esbuild/linux-arm@0.21.5':
        resolution:
            {
                integrity: sha512-bPb5AHZtbeNGjCKVZ9UGqGwo8EUu4cLq68E95A53KlxAPRmUyYv2D6F0uUI65XisGOL1hBP5mTronbgo+0bFcA==,
            }
        engines: { node: '>=12' }
        cpu: [arm]
        os: [linux]

    '@esbuild/linux-arm@0.24.0':
        resolution:
            {
                integrity: sha512-gJKIi2IjRo5G6Glxb8d3DzYXlxdEj2NlkixPsqePSZMhLudqPhtZ4BUrpIuTjJYXxvF9njql+vRjB2oaC9XpBw==,
            }
        engines: { node: '>=18' }
        cpu: [arm]
        os: [linux]

    '@esbuild/linux-arm@0.25.5':
        resolution:
            {
                integrity: sha512-cPzojwW2okgh7ZlRpcBEtsX7WBuqbLrNXqLU89GxWbNt6uIg78ET82qifUy3W6OVww6ZWobWub5oqZOVtwolfw==,
            }
        engines: { node: '>=18' }
        cpu: [arm]
        os: [linux]

    '@esbuild/linux-ia32@0.21.5':
        resolution:
            {
                integrity: sha512-YvjXDqLRqPDl2dvRODYmmhz4rPeVKYvppfGYKSNGdyZkA01046pLWyRKKI3ax8fbJoK5QbxblURkwK/MWY18Tg==,
            }
        engines: { node: '>=12' }
        cpu: [ia32]
        os: [linux]

    '@esbuild/linux-ia32@0.24.0':
        resolution:
            {
                integrity: sha512-K40ip1LAcA0byL05TbCQ4yJ4swvnbzHscRmUilrmP9Am7//0UjPreh4lpYzvThT2Quw66MhjG//20mrufm40mA==,
            }
        engines: { node: '>=18' }
        cpu: [ia32]
        os: [linux]

    '@esbuild/linux-ia32@0.25.5':
        resolution:
            {
                integrity: sha512-sQ7l00M8bSv36GLV95BVAdhJ2QsIbCuCjh/uYrWiMQSUuV+LpXwIqhgJDcvMTj+VsQmqAHL2yYaasENvJ7CDKA==,
            }
        engines: { node: '>=18' }
        cpu: [ia32]
        os: [linux]

    '@esbuild/linux-loong64@0.21.5':
        resolution:
            {
                integrity: sha512-uHf1BmMG8qEvzdrzAqg2SIG/02+4/DHB6a9Kbya0XDvwDEKCoC8ZRWI5JJvNdUjtciBGFQ5PuBlpEOXQj+JQSg==,
            }
        engines: { node: '>=12' }
        cpu: [loong64]
        os: [linux]

    '@esbuild/linux-loong64@0.24.0':
        resolution:
            {
                integrity: sha512-0mswrYP/9ai+CU0BzBfPMZ8RVm3RGAN/lmOMgW4aFUSOQBjA31UP8Mr6DDhWSuMwj7jaWOT0p0WoZ6jeHhrD7g==,
            }
        engines: { node: '>=18' }
        cpu: [loong64]
        os: [linux]

    '@esbuild/linux-loong64@0.25.5':
        resolution:
            {
                integrity: sha512-0ur7ae16hDUC4OL5iEnDb0tZHDxYmuQyhKhsPBV8f99f6Z9KQM02g33f93rNH5A30agMS46u2HP6qTdEt6Q1kg==,
            }
        engines: { node: '>=18' }
        cpu: [loong64]
        os: [linux]

    '@esbuild/linux-mips64el@0.21.5':
        resolution:
            {
                integrity: sha512-IajOmO+KJK23bj52dFSNCMsz1QP1DqM6cwLUv3W1QwyxkyIWecfafnI555fvSGqEKwjMXVLokcV5ygHW5b3Jbg==,
            }
        engines: { node: '>=12' }
        cpu: [mips64el]
        os: [linux]

    '@esbuild/linux-mips64el@0.24.0':
        resolution:
            {
                integrity: sha512-hIKvXm0/3w/5+RDtCJeXqMZGkI2s4oMUGj3/jM0QzhgIASWrGO5/RlzAzm5nNh/awHE0A19h/CvHQe6FaBNrRA==,
            }
        engines: { node: '>=18' }
        cpu: [mips64el]
        os: [linux]

    '@esbuild/linux-mips64el@0.25.5':
        resolution:
            {
                integrity: sha512-kB/66P1OsHO5zLz0i6X0RxlQ+3cu0mkxS3TKFvkb5lin6uwZ/ttOkP3Z8lfR9mJOBk14ZwZ9182SIIWFGNmqmg==,
            }
        engines: { node: '>=18' }
        cpu: [mips64el]
        os: [linux]

    '@esbuild/linux-ppc64@0.21.5':
        resolution:
            {
                integrity: sha512-1hHV/Z4OEfMwpLO8rp7CvlhBDnjsC3CttJXIhBi+5Aj5r+MBvy4egg7wCbe//hSsT+RvDAG7s81tAvpL2XAE4w==,
            }
        engines: { node: '>=12' }
        cpu: [ppc64]
        os: [linux]

    '@esbuild/linux-ppc64@0.24.0':
        resolution:
            {
                integrity: sha512-HcZh5BNq0aC52UoocJxaKORfFODWXZxtBaaZNuN3PUX3MoDsChsZqopzi5UupRhPHSEHotoiptqikjN/B77mYQ==,
            }
        engines: { node: '>=18' }
        cpu: [ppc64]
        os: [linux]

    '@esbuild/linux-ppc64@0.25.5':
        resolution:
            {
                integrity: sha512-UZCmJ7r9X2fe2D6jBmkLBMQetXPXIsZjQJCjgwpVDz+YMcS6oFR27alkgGv3Oqkv07bxdvw7fyB71/olceJhkQ==,
            }
        engines: { node: '>=18' }
        cpu: [ppc64]
        os: [linux]

    '@esbuild/linux-riscv64@0.21.5':
        resolution:
            {
                integrity: sha512-2HdXDMd9GMgTGrPWnJzP2ALSokE/0O5HhTUvWIbD3YdjME8JwvSCnNGBnTThKGEB91OZhzrJ4qIIxk/SBmyDDA==,
            }
        engines: { node: '>=12' }
        cpu: [riscv64]
        os: [linux]

    '@esbuild/linux-riscv64@0.24.0':
        resolution:
            {
                integrity: sha512-bEh7dMn/h3QxeR2KTy1DUszQjUrIHPZKyO6aN1X4BCnhfYhuQqedHaa5MxSQA/06j3GpiIlFGSsy1c7Gf9padw==,
            }
        engines: { node: '>=18' }
        cpu: [riscv64]
        os: [linux]

    '@esbuild/linux-riscv64@0.25.5':
        resolution:
            {
                integrity: sha512-kTxwu4mLyeOlsVIFPfQo+fQJAV9mh24xL+y+Bm6ej067sYANjyEw1dNHmvoqxJUCMnkBdKpvOn0Ahql6+4VyeA==,
            }
        engines: { node: '>=18' }
        cpu: [riscv64]
        os: [linux]

    '@esbuild/linux-s390x@0.21.5':
        resolution:
            {
                integrity: sha512-zus5sxzqBJD3eXxwvjN1yQkRepANgxE9lgOW2qLnmr8ikMTphkjgXu1HR01K4FJg8h1kEEDAqDcZQtbrRnB41A==,
            }
        engines: { node: '>=12' }
        cpu: [s390x]
        os: [linux]

    '@esbuild/linux-s390x@0.24.0':
        resolution:
            {
                integrity: sha512-ZcQ6+qRkw1UcZGPyrCiHHkmBaj9SiCD8Oqd556HldP+QlpUIe2Wgn3ehQGVoPOvZvtHm8HPx+bH20c9pvbkX3g==,
            }
        engines: { node: '>=18' }
        cpu: [s390x]
        os: [linux]

    '@esbuild/linux-s390x@0.25.5':
        resolution:
            {
                integrity: sha512-K2dSKTKfmdh78uJ3NcWFiqyRrimfdinS5ErLSn3vluHNeHVnBAFWC8a4X5N+7FgVE1EjXS1QDZbpqZBjfrqMTQ==,
            }
        engines: { node: '>=18' }
        cpu: [s390x]
        os: [linux]

    '@esbuild/linux-x64@0.21.5':
        resolution:
            {
                integrity: sha512-1rYdTpyv03iycF1+BhzrzQJCdOuAOtaqHTWJZCWvijKD2N5Xu0TtVC8/+1faWqcP9iBCWOmjmhoH94dH82BxPQ==,
            }
        engines: { node: '>=12' }
        cpu: [x64]
        os: [linux]

    '@esbuild/linux-x64@0.24.0':
        resolution:
            {
                integrity: sha512-vbutsFqQ+foy3wSSbmjBXXIJ6PL3scghJoM8zCL142cGaZKAdCZHyf+Bpu/MmX9zT9Q0zFBVKb36Ma5Fzfa8xA==,
            }
        engines: { node: '>=18' }
        cpu: [x64]
        os: [linux]

    '@esbuild/linux-x64@0.25.5':
        resolution:
            {
                integrity: sha512-uhj8N2obKTE6pSZ+aMUbqq+1nXxNjZIIjCjGLfsWvVpy7gKCOL6rsY1MhRh9zLtUtAI7vpgLMK6DxjO8Qm9lJw==,
            }
        engines: { node: '>=18' }
        cpu: [x64]
        os: [linux]

    '@esbuild/netbsd-arm64@0.25.5':
        resolution:
            {
                integrity: sha512-pwHtMP9viAy1oHPvgxtOv+OkduK5ugofNTVDilIzBLpoWAM16r7b/mxBvfpuQDpRQFMfuVr5aLcn4yveGvBZvw==,
            }
        engines: { node: '>=18' }
        cpu: [arm64]
        os: [netbsd]

    '@esbuild/netbsd-x64@0.21.5':
        resolution:
            {
                integrity: sha512-Woi2MXzXjMULccIwMnLciyZH4nCIMpWQAs049KEeMvOcNADVxo0UBIQPfSmxB3CWKedngg7sWZdLvLczpe0tLg==,
            }
        engines: { node: '>=12' }
        cpu: [x64]
        os: [netbsd]

    '@esbuild/netbsd-x64@0.24.0':
        resolution:
            {
                integrity: sha512-hjQ0R/ulkO8fCYFsG0FZoH+pWgTTDreqpqY7UnQntnaKv95uP5iW3+dChxnx7C3trQQU40S+OgWhUVwCjVFLvg==,
            }
        engines: { node: '>=18' }
        cpu: [x64]
        os: [netbsd]

    '@esbuild/netbsd-x64@0.25.5':
        resolution:
            {
                integrity: sha512-WOb5fKrvVTRMfWFNCroYWWklbnXH0Q5rZppjq0vQIdlsQKuw6mdSihwSo4RV/YdQ5UCKKvBy7/0ZZYLBZKIbwQ==,
            }
        engines: { node: '>=18' }
        cpu: [x64]
        os: [netbsd]

    '@esbuild/openbsd-arm64@0.24.0':
        resolution:
            {
                integrity: sha512-MD9uzzkPQbYehwcN583yx3Tu5M8EIoTD+tUgKF982WYL9Pf5rKy9ltgD0eUgs8pvKnmizxjXZyLt0z6DC3rRXg==,
            }
        engines: { node: '>=18' }
        cpu: [arm64]
        os: [openbsd]

    '@esbuild/openbsd-arm64@0.25.5':
        resolution:
            {
                integrity: sha512-7A208+uQKgTxHd0G0uqZO8UjK2R0DDb4fDmERtARjSHWxqMTye4Erz4zZafx7Di9Cv+lNHYuncAkiGFySoD+Mw==,
            }
        engines: { node: '>=18' }
        cpu: [arm64]
        os: [openbsd]

    '@esbuild/openbsd-x64@0.21.5':
        resolution:
            {
                integrity: sha512-HLNNw99xsvx12lFBUwoT8EVCsSvRNDVxNpjZ7bPn947b8gJPzeHWyNVhFsaerc0n3TsbOINvRP2byTZ5LKezow==,
            }
        engines: { node: '>=12' }
        cpu: [x64]
        os: [openbsd]

    '@esbuild/openbsd-x64@0.24.0':
        resolution:
            {
                integrity: sha512-4ir0aY1NGUhIC1hdoCzr1+5b43mw99uNwVzhIq1OY3QcEwPDO3B7WNXBzaKY5Nsf1+N11i1eOfFcq+D/gOS15Q==,
            }
        engines: { node: '>=18' }
        cpu: [x64]
        os: [openbsd]

    '@esbuild/openbsd-x64@0.25.5':
        resolution:
            {
                integrity: sha512-G4hE405ErTWraiZ8UiSoesH8DaCsMm0Cay4fsFWOOUcz8b8rC6uCvnagr+gnioEjWn0wC+o1/TAHt+It+MpIMg==,
            }
        engines: { node: '>=18' }
        cpu: [x64]
        os: [openbsd]

    '@esbuild/sunos-x64@0.21.5':
        resolution:
            {
                integrity: sha512-6+gjmFpfy0BHU5Tpptkuh8+uw3mnrvgs+dSPQXQOv3ekbordwnzTVEb4qnIvQcYXq6gzkyTnoZ9dZG+D4garKg==,
            }
        engines: { node: '>=12' }
        cpu: [x64]
        os: [sunos]

    '@esbuild/sunos-x64@0.24.0':
        resolution:
            {
                integrity: sha512-jVzdzsbM5xrotH+W5f1s+JtUy1UWgjU0Cf4wMvffTB8m6wP5/kx0KiaLHlbJO+dMgtxKV8RQ/JvtlFcdZ1zCPA==,
            }
        engines: { node: '>=18' }
        cpu: [x64]
        os: [sunos]

    '@esbuild/sunos-x64@0.25.5':
        resolution:
            {
                integrity: sha512-l+azKShMy7FxzY0Rj4RCt5VD/q8mG/e+mDivgspo+yL8zW7qEwctQ6YqKX34DTEleFAvCIUviCFX1SDZRSyMQA==,
            }
        engines: { node: '>=18' }
        cpu: [x64]
        os: [sunos]

    '@esbuild/win32-arm64@0.21.5':
        resolution:
            {
                integrity: sha512-Z0gOTd75VvXqyq7nsl93zwahcTROgqvuAcYDUr+vOv8uHhNSKROyU961kgtCD1e95IqPKSQKH7tBTslnS3tA8A==,
            }
        engines: { node: '>=12' }
        cpu: [arm64]
        os: [win32]

    '@esbuild/win32-arm64@0.24.0':
        resolution:
            {
                integrity: sha512-iKc8GAslzRpBytO2/aN3d2yb2z8XTVfNV0PjGlCxKo5SgWmNXx82I/Q3aG1tFfS+A2igVCY97TJ8tnYwpUWLCA==,
            }
        engines: { node: '>=18' }
        cpu: [arm64]
        os: [win32]

    '@esbuild/win32-arm64@0.25.5':
        resolution:
            {
                integrity: sha512-O2S7SNZzdcFG7eFKgvwUEZ2VG9D/sn/eIiz8XRZ1Q/DO5a3s76Xv0mdBzVM5j5R639lXQmPmSo0iRpHqUUrsxw==,
            }
        engines: { node: '>=18' }
        cpu: [arm64]
        os: [win32]

    '@esbuild/win32-ia32@0.21.5':
        resolution:
            {
                integrity: sha512-SWXFF1CL2RVNMaVs+BBClwtfZSvDgtL//G/smwAc5oVK/UPu2Gu9tIaRgFmYFFKrmg3SyAjSrElf0TiJ1v8fYA==,
            }
        engines: { node: '>=12' }
        cpu: [ia32]
        os: [win32]

    '@esbuild/win32-ia32@0.24.0':
        resolution:
            {
                integrity: sha512-vQW36KZolfIudCcTnaTpmLQ24Ha1RjygBo39/aLkM2kmjkWmZGEJ5Gn9l5/7tzXA42QGIoWbICfg6KLLkIw6yw==,
            }
        engines: { node: '>=18' }
        cpu: [ia32]
        os: [win32]

    '@esbuild/win32-ia32@0.25.5':
        resolution:
            {
                integrity: sha512-onOJ02pqs9h1iMJ1PQphR+VZv8qBMQ77Klcsqv9CNW2w6yLqoURLcgERAIurY6QE63bbLuqgP9ATqajFLK5AMQ==,
            }
        engines: { node: '>=18' }
        cpu: [ia32]
        os: [win32]

    '@esbuild/win32-x64@0.21.5':
        resolution:
            {
                integrity: sha512-tQd/1efJuzPC6rCFwEvLtci/xNFcTZknmXs98FYDfGE4wP9ClFV98nyKrzJKVPMhdDnjzLhdUyMX4PsQAPjwIw==,
            }
        engines: { node: '>=12' }
        cpu: [x64]
        os: [win32]

    '@esbuild/win32-x64@0.24.0':
        resolution:
            {
                integrity: sha512-7IAFPrjSQIJrGsK6flwg7NFmwBoSTyF3rl7If0hNUFQU4ilTsEPL6GuMuU9BfIWVVGuRnuIidkSMC+c0Otu8IA==,
            }
        engines: { node: '>=18' }
        cpu: [x64]
        os: [win32]

    '@esbuild/win32-x64@0.25.5':
        resolution:
            {
                integrity: sha512-TXv6YnJ8ZMVdX+SXWVBo/0p8LTcrUYngpWjvm91TMjjBQii7Oz11Lw5lbDV5Y0TzuhSJHwiH4hEtC1I42mMS0g==,
            }
        engines: { node: '>=18' }
        cpu: [x64]
        os: [win32]

    '@gracious.tech/fetch-client@0.7.0':
        resolution:
            {
                integrity: sha512-TbxGrJ/kMZZevw12XysjyHJjWWuNhO5FLWwD0Zwrb+/8Y1+6cKAlgP/n3P8dN86mXd9aFUKoI7hgsLbTaI38/w==,
            }

    '@inquirer/checkbox@2.5.0':
        resolution:
            {
                integrity: sha512-sMgdETOfi2dUHT8r7TT1BTKOwNvdDGFDXYWtQ2J69SvlYNntk9I/gJe7r5yvMwwsuKnYbuRs3pNhx4tgNck5aA==,
            }
        engines: { node: '>=18' }

    '@inquirer/confirm@3.2.0':
        resolution:
            {
                integrity: sha512-oOIwPs0Dvq5220Z8lGL/6LHRTEr9TgLHmiI99Rj1PJ1p1czTys+olrgBqZk4E2qC0YTzeHprxSQmoHioVdJ7Lw==,
            }
        engines: { node: '>=18' }

    '@inquirer/core@9.2.1':
        resolution:
            {
                integrity: sha512-F2VBt7W/mwqEU4bL0RnHNZmC/OxzNx9cOYxHqnXX3MP6ruYvZUZAW9imgN9+h/uBT/oP8Gh888J2OZSbjSeWcg==,
            }
        engines: { node: '>=18' }

    '@inquirer/editor@2.2.0':
        resolution:
            {
                integrity: sha512-9KHOpJ+dIL5SZli8lJ6xdaYLPPzB8xB9GZItg39MBybzhxA16vxmszmQFrRwbOA918WA2rvu8xhDEg/p6LXKbw==,
            }
        engines: { node: '>=18' }

    '@inquirer/expand@2.3.0':
        resolution:
            {
                integrity: sha512-qnJsUcOGCSG1e5DTOErmv2BPQqrtT6uzqn1vI/aYGiPKq+FgslGZmtdnXbhuI7IlT7OByDoEEqdnhUnVR2hhLw==,
            }
        engines: { node: '>=18' }

    '@inquirer/figures@1.0.12':
        resolution:
            {
                integrity: sha512-MJttijd8rMFcKJC8NYmprWr6hD3r9Gd9qUC0XwPNwoEPWSMVJwA2MlXxF+nhZZNMY+HXsWa+o7KY2emWYIn0jQ==,
            }
        engines: { node: '>=18' }

    '@inquirer/input@2.3.0':
        resolution:
            {
                integrity: sha512-XfnpCStx2xgh1LIRqPXrTNEEByqQWoxsWYzNRSEUxJ5c6EQlhMogJ3vHKu8aXuTacebtaZzMAHwEL0kAflKOBw==,
            }
        engines: { node: '>=18' }

    '@inquirer/number@1.1.0':
        resolution:
            {
                integrity: sha512-ilUnia/GZUtfSZy3YEErXLJ2Sljo/mf9fiKc08n18DdwdmDbOzRcTv65H1jjDvlsAuvdFXf4Sa/aL7iw/NanVA==,
            }
        engines: { node: '>=18' }

    '@inquirer/password@2.2.0':
        resolution:
            {
                integrity: sha512-5otqIpgsPYIshqhgtEwSspBQE40etouR8VIxzpJkv9i0dVHIpyhiivbkH9/dGiMLdyamT54YRdGJLfl8TFnLHg==,
            }
        engines: { node: '>=18' }

    '@inquirer/prompts@5.3.8':
        resolution:
            {
                integrity: sha512-b2BudQY/Si4Y2a0PdZZL6BeJtl8llgeZa7U2j47aaJSCeAl1e4UI7y8a9bSkO3o/ZbZrgT5muy/34JbsjfIWxA==,
            }
        engines: { node: '>=18' }

    '@inquirer/rawlist@2.3.0':
        resolution:
            {
                integrity: sha512-zzfNuINhFF7OLAtGHfhwOW2TlYJyli7lOUoJUXw/uyklcwalV6WRXBXtFIicN8rTRK1XTiPWB4UY+YuW8dsnLQ==,
            }
        engines: { node: '>=18' }

    '@inquirer/search@1.1.0':
        resolution:
            {
                integrity: sha512-h+/5LSj51dx7hp5xOn4QFnUaKeARwUCLs6mIhtkJ0JYPBLmEYjdHSYh7I6GrLg9LwpJ3xeX0FZgAG1q0QdCpVQ==,
            }
        engines: { node: '>=18' }

    '@inquirer/select@2.5.0':
        resolution:
            {
                integrity: sha512-YmDobTItPP3WcEI86GvPo+T2sRHkxxOq/kXmsBjHS5BVXUgvgZ5AfJjkvQvZr03T81NnI3KrrRuMzeuYUQRFOA==,
            }
        engines: { node: '>=18' }

    '@inquirer/type@1.5.5':
        resolution:
            {
                integrity: sha512-MzICLu4yS7V8AA61sANROZ9vT1H3ooca5dSmI1FjZkzq7o/koMsRfQSzRtFo+F3Ao4Sf1C0bpLKejpKB/+j6MA==,
            }
        engines: { node: '>=18' }

    '@inquirer/type@2.0.0':
        resolution:
            {
                integrity: sha512-XvJRx+2KR3YXyYtPUUy+qd9i7p+GO9Ko6VIIpWlBrpWwXDv8WLFeHTxz35CfQFUiBMLXlGHhGzys7lqit9gWag==,
            }
        engines: { node: '>=18' }

    '@istanbuljs/load-nyc-config@1.1.0':
        resolution:
            {
                integrity: sha512-VjeHSlIzpv/NyD3N0YuHfXOPDIixcA1q2ZV98wsMqcYlPmv2n3Yb2lYP9XMElnaFVXg5A7YLTeLu6V84uQDjmQ==,
            }
        engines: { node: '>=8' }

    '@istanbuljs/schema@0.1.3':
        resolution:
            {
                integrity: sha512-ZXRY4jNvVgSVQ8DL3LTcakaAtXwTVUxE81hslsyD2AtoXW/wVob10HkOJ1X/pAlcI7D+2YoZKg5do8G/w6RYgA==,
            }
        engines: { node: '>=8' }

    '@jest/console@29.7.0':
        resolution:
            {
                integrity: sha512-5Ni4CU7XHQi32IJ398EEP4RrB8eV09sXP2ROqD4bksHrnTree52PsxvX8tpL8LvTZ3pFzXyPbNQReSN41CAhOg==,
            }
        engines: { node: ^14.15.0 || ^16.10.0 || >=18.0.0 }

    '@jest/core@29.7.0':
        resolution:
            {
                integrity: sha512-n7aeXWKMnGtDA48y8TLWJPJmLmmZ642Ceo78cYWEpiD7FzDgmNDV/GCVRorPABdXLJZ/9wzzgZAlHjXjxDHGsg==,
            }
        engines: { node: ^14.15.0 || ^16.10.0 || >=18.0.0 }
        peerDependencies:
            node-notifier: ^8.0.1 || ^9.0.0 || ^10.0.0
        peerDependenciesMeta:
            node-notifier:
                optional: true

    '@jest/environment@29.7.0':
        resolution:
            {
                integrity: sha512-aQIfHDq33ExsN4jP1NWGXhxgQ/wixs60gDiKO+XVMd8Mn0NWPWgc34ZQDTb2jKaUWQ7MuwoitXAsN2XVXNMpAw==,
            }
        engines: { node: ^14.15.0 || ^16.10.0 || >=18.0.0 }

    '@jest/expect-utils@29.7.0':
        resolution:
            {
                integrity: sha512-GlsNBWiFQFCVi9QVSx7f5AgMeLxe9YCCs5PuP2O2LdjDAA8Jh9eX7lA1Jq/xdXw3Wb3hyvlFNfZIfcRetSzYcA==,
            }
        engines: { node: ^14.15.0 || ^16.10.0 || >=18.0.0 }

    '@jest/expect@29.7.0':
        resolution:
            {
                integrity: sha512-8uMeAMycttpva3P1lBHB8VciS9V0XAr3GymPpipdyQXbBcuhkLQOSe8E/p92RyAdToS6ZD1tFkX+CkhoECE0dQ==,
            }
        engines: { node: ^14.15.0 || ^16.10.0 || >=18.0.0 }

    '@jest/fake-timers@29.7.0':
        resolution:
            {
                integrity: sha512-q4DH1Ha4TTFPdxLsqDXK1d3+ioSL7yL5oCMJZgDYm6i+6CygW5E5xVr/D1HdsGxjt1ZWSfUAs9OxSB/BNelWrQ==,
            }
        engines: { node: ^14.15.0 || ^16.10.0 || >=18.0.0 }

    '@jest/globals@29.7.0':
        resolution:
            {
                integrity: sha512-mpiz3dutLbkW2MNFubUGUEVLkTGiqW6yLVTA+JbP6fI6J5iL9Y0Nlg8k95pcF8ctKwCS7WVxteBs29hhfAotzQ==,
            }
        engines: { node: ^14.15.0 || ^16.10.0 || >=18.0.0 }

    '@jest/reporters@29.7.0':
        resolution:
            {
                integrity: sha512-DApq0KJbJOEzAFYjHADNNxAE3KbhxQB1y5Kplb5Waqw6zVbuWatSnMjE5gs8FUgEPmNsnZA3NCWl9NG0ia04Pg==,
            }
        engines: { node: ^14.15.0 || ^16.10.0 || >=18.0.0 }
        peerDependencies:
            node-notifier: ^8.0.1 || ^9.0.0 || ^10.0.0
        peerDependenciesMeta:
            node-notifier:
                optional: true

    '@jest/schemas@29.6.3':
        resolution:
            {
                integrity: sha512-mo5j5X+jIZmJQveBKeS/clAueipV7KgiX1vMgCxam1RNYiqE1w62n0/tJJnHtjW8ZHcQco5gY85jA3mi0L+nSA==,
            }
        engines: { node: ^14.15.0 || ^16.10.0 || >=18.0.0 }

    '@jest/source-map@29.6.3':
        resolution:
            {
                integrity: sha512-MHjT95QuipcPrpLM+8JMSzFx6eHp5Bm+4XeFDJlwsvVBjmKNiIAvasGK2fxz2WbGRlnvqehFbh07MMa7n3YJnw==,
            }
        engines: { node: ^14.15.0 || ^16.10.0 || >=18.0.0 }

    '@jest/test-result@29.7.0':
        resolution:
            {
                integrity: sha512-Fdx+tv6x1zlkJPcWXmMDAG2HBnaR9XPSd5aDWQVsfrZmLVT3lU1cwyxLgRmXR9yrq4NBoEm9BMsfgFzTQAbJYA==,
            }
        engines: { node: ^14.15.0 || ^16.10.0 || >=18.0.0 }

    '@jest/test-sequencer@29.7.0':
        resolution:
            {
                integrity: sha512-GQwJ5WZVrKnOJuiYiAF52UNUJXgTZx1NHjFSEB0qEMmSZKAkdMoIzw/Cj6x6NF4AvV23AUqDpFzQkN/eYCYTxw==,
            }
        engines: { node: ^14.15.0 || ^16.10.0 || >=18.0.0 }

    '@jest/transform@29.7.0':
        resolution:
            {
                integrity: sha512-ok/BTPFzFKVMwO5eOHRrvnBVHdRy9IrsrW1GpMaQ9MCnilNLXQKmAX8s1YXDFaai9xJpac2ySzV0YeRRECr2Vw==,
            }
        engines: { node: ^14.15.0 || ^16.10.0 || >=18.0.0 }

    '@jest/types@29.6.3':
        resolution:
            {
                integrity: sha512-u3UPsIilWKOM3F9CXtrG8LEJmNxwoCQC/XVj4IKYXvvpx7QIi/Kg1LI5uDmDpKlac62NUtX7eLjRh+jVZcLOzw==,
            }
        engines: { node: ^14.15.0 || ^16.10.0 || >=18.0.0 }

    '@jridgewell/gen-mapping@0.3.8':
        resolution:
            {
                integrity: sha512-imAbBGkb+ebQyxKgzv5Hu2nmROxoDOXHh80evxdoXNOrvAnVx7zimzc1Oo5h9RlfV4vPXaE2iM5pOFbvOCClWA==,
            }
        engines: { node: '>=6.0.0' }

    '@jridgewell/resolve-uri@3.1.2':
        resolution:
            {
                integrity: sha512-bRISgCIjP20/tbWSPWMEi54QVPRZExkuD9lJL+UIxUKtwVJA8wW1Trb1jMs1RFXo1CBTNZ/5hpC9QvmKWdopKw==,
            }
        engines: { node: '>=6.0.0' }

    '@jridgewell/set-array@1.2.1':
        resolution:
            {
                integrity: sha512-R8gLRTZeyp03ymzP/6Lil/28tGeGEzhx1q2k703KGWRAI1VdvPIXdG70VJc2pAMw3NA6JKL5hhFu1sJX0Mnn/A==,
            }
        engines: { node: '>=6.0.0' }

    '@jridgewell/sourcemap-codec@1.5.0':
        resolution:
            {
                integrity: sha512-gv3ZRaISU3fjPAgNsriBRqGWQL6quFx04YMPW/zD8XMLsU32mhCCbfbO6KZFLjvYpCZ8zyDEgqsgf+PwPaM7GQ==,
            }

    '@jridgewell/trace-mapping@0.3.25':
        resolution:
            {
                integrity: sha512-vNk6aEwybGtawWmy/PzwnGDOjCkLWSD2wqvjGGAgOAwCGWySYXfYoxt00IJkTF+8Lb57DwOb3Aa0o9CApepiYQ==,
            }

    '@jridgewell/trace-mapping@0.3.9':
        resolution:
            {
                integrity: sha512-3Belt6tdc8bPgAtbcmdtNJlirVoTmEb5e2gC94PnkwEW9jI6CAHUeoG85tjWP5WquqfavoMtMwiG4P926ZKKuQ==,
            }

    '@mdit-vue/plugin-component@2.1.4':
        resolution:
            {
                integrity: sha512-fiLbwcaE6gZE4c8Mkdkc4X38ltXh/EdnuPE1hepFT2dLiW6I4X8ho2Wq7nhYuT8RmV4OKlCFENwCuXlKcpV/sw==,
            }

    '@mdit-vue/plugin-frontmatter@2.1.4':
        resolution:
            {
                integrity: sha512-mOlavV176njnozIf0UZGFYymmQ2LK5S1rjrbJ1uGz4Df59tu0DQntdE7YZXqmJJA9MiSx7ViCTUQCNPKg7R8Ow==,
            }

    '@mdit-vue/plugin-headers@2.1.4':
        resolution:
            {
                integrity: sha512-tyZwGZu2mYkNSqigFP1CK3aZYxuYwrqcrIh8ljd8tfD1UDPJkAbQeayq62U572po2IuWVB1BqIG8JIXp5POOTA==,
            }

    '@mdit-vue/plugin-sfc@2.1.4':
        resolution:
            {
                integrity: sha512-oqAlMulkz280xUJIkormzp6Ps0x5WULZrwRivylWJWDEyVAFCj5VgR3Dx6CP2jdgyuPXwW3+gh2Kzw+Xe+kEIQ==,
            }

    '@mdit-vue/plugin-title@2.1.4':
        resolution:
            {
                integrity: sha512-uuF24gJvvLVIWG/VBtCDRqMndfd5JzOXoBoHPdKKLk3PA4P84dsB0u0NnnBUEl/YBOumdCotasn7OfFMmco9uQ==,
            }

    '@mdit-vue/plugin-toc@2.1.4':
        resolution:
            {
                integrity: sha512-vvOU7u6aNmvPwKXzmoHion1sv4zChBp20LDpSHlRlXc3btLwdYIA0DR+UiO5YeyLUAO0XSHQKBpsIWi57K9/3w==,
            }

    '@mdit-vue/shared@2.1.4':
        resolution:
            {
                integrity: sha512-Axd8g2iKQTMuHcPXZH5JY3hbSMeLyoeu0ftdgMrjuPzHpJnWiPSAnA0dAx5NQFQqZkXHhyIrAssLSrOWjFmPKg==,
            }

    '@mdit-vue/types@2.1.4':
        resolution:
            {
                integrity: sha512-QiGNZslz+zXUs2X8D11UQhB4KAMZ0DZghvYxa7+1B+VMLcDtz//XHpWbcuexjzE3kBXSxIUTPH3eSQCa0puZHA==,
            }

    '@nodelib/fs.scandir@2.1.5':
        resolution:
            {
                integrity: sha512-vq24Bq3ym5HEQm2NKCr3yXDwjc7vTsEThRDnkp2DK9p1uqLR+DHurm/NOTo0KG7HYHU7eppKZj3MyqYuMBf62g==,
            }
        engines: { node: '>= 8' }

    '@nodelib/fs.stat@2.0.5':
        resolution:
            {
                integrity: sha512-RkhPPp2zrqDAQA/2jNhnztcPAlv64XdhIp7a7454A5ovI7Bukxgt7MX7udwAu3zg1DcpPU0rz3VV1SeaqvY4+A==,
            }
        engines: { node: '>= 8' }

    '@nodelib/fs.walk@1.2.8':
        resolution:
            {
                integrity: sha512-oGB+UxlgWcgQkgwo8GcEGwemoTFt3FIO9ababBmaGwXIoBKZ+GTy0pP185beGg7Llih/NSHSV2XAs1lnznocSg==,
            }
        engines: { node: '>= 8' }

    '@parcel/watcher-android-arm64@2.5.1':
        resolution:
            {
                integrity: sha512-KF8+j9nNbUN8vzOFDpRMsaKBHZ/mcjEjMToVMJOhTozkDonQFFrRcfdLWn6yWKCmJKmdVxSgHiYvTCef4/qcBA==,
            }
        engines: { node: '>= 10.0.0' }
        cpu: [arm64]
        os: [android]

    '@parcel/watcher-darwin-arm64@2.5.1':
        resolution:
            {
                integrity: sha512-eAzPv5osDmZyBhou8PoF4i6RQXAfeKL9tjb3QzYuccXFMQU0ruIc/POh30ePnaOyD1UXdlKguHBmsTs53tVoPw==,
            }
        engines: { node: '>= 10.0.0' }
        cpu: [arm64]
        os: [darwin]

    '@parcel/watcher-darwin-x64@2.5.1':
        resolution:
            {
                integrity: sha512-1ZXDthrnNmwv10A0/3AJNZ9JGlzrF82i3gNQcWOzd7nJ8aj+ILyW1MTxVk35Db0u91oD5Nlk9MBiujMlwmeXZg==,
            }
        engines: { node: '>= 10.0.0' }
        cpu: [x64]
        os: [darwin]

    '@parcel/watcher-freebsd-x64@2.5.1':
        resolution:
            {
                integrity: sha512-SI4eljM7Flp9yPuKi8W0ird8TI/JK6CSxju3NojVI6BjHsTyK7zxA9urjVjEKJ5MBYC+bLmMcbAWlZ+rFkLpJQ==,
            }
        engines: { node: '>= 10.0.0' }
        cpu: [x64]
        os: [freebsd]

    '@parcel/watcher-linux-arm-glibc@2.5.1':
        resolution:
            {
                integrity: sha512-RCdZlEyTs8geyBkkcnPWvtXLY44BCeZKmGYRtSgtwwnHR4dxfHRG3gR99XdMEdQ7KeiDdasJwwvNSF5jKtDwdA==,
            }
        engines: { node: '>= 10.0.0' }
        cpu: [arm]
        os: [linux]

    '@parcel/watcher-linux-arm-musl@2.5.1':
        resolution:
            {
                integrity: sha512-6E+m/Mm1t1yhB8X412stiKFG3XykmgdIOqhjWj+VL8oHkKABfu/gjFj8DvLrYVHSBNC+/u5PeNrujiSQ1zwd1Q==,
            }
        engines: { node: '>= 10.0.0' }
        cpu: [arm]
        os: [linux]

    '@parcel/watcher-linux-arm64-glibc@2.5.1':
        resolution:
            {
                integrity: sha512-LrGp+f02yU3BN9A+DGuY3v3bmnFUggAITBGriZHUREfNEzZh/GO06FF5u2kx8x+GBEUYfyTGamol4j3m9ANe8w==,
            }
        engines: { node: '>= 10.0.0' }
        cpu: [arm64]
        os: [linux]

    '@parcel/watcher-linux-arm64-musl@2.5.1':
        resolution:
            {
                integrity: sha512-cFOjABi92pMYRXS7AcQv9/M1YuKRw8SZniCDw0ssQb/noPkRzA+HBDkwmyOJYp5wXcsTrhxO0zq1U11cK9jsFg==,
            }
        engines: { node: '>= 10.0.0' }
        cpu: [arm64]
        os: [linux]

    '@parcel/watcher-linux-x64-glibc@2.5.1':
        resolution:
            {
                integrity: sha512-GcESn8NZySmfwlTsIur+49yDqSny2IhPeZfXunQi48DMugKeZ7uy1FX83pO0X22sHntJ4Ub+9k34XQCX+oHt2A==,
            }
        engines: { node: '>= 10.0.0' }
        cpu: [x64]
        os: [linux]

    '@parcel/watcher-linux-x64-musl@2.5.1':
        resolution:
            {
                integrity: sha512-n0E2EQbatQ3bXhcH2D1XIAANAcTZkQICBPVaxMeaCVBtOpBZpWJuf7LwyWPSBDITb7In8mqQgJ7gH8CILCURXg==,
            }
        engines: { node: '>= 10.0.0' }
        cpu: [x64]
        os: [linux]

    '@parcel/watcher-win32-arm64@2.5.1':
        resolution:
            {
                integrity: sha512-RFzklRvmc3PkjKjry3hLF9wD7ppR4AKcWNzH7kXR7GUe0Igb3Nz8fyPwtZCSquGrhU5HhUNDr/mKBqj7tqA2Vw==,
            }
        engines: { node: '>= 10.0.0' }
        cpu: [arm64]
        os: [win32]

    '@parcel/watcher-win32-ia32@2.5.1':
        resolution:
            {
                integrity: sha512-c2KkcVN+NJmuA7CGlaGD1qJh1cLfDnQsHjE89E60vUEMlqduHGCdCLJCID5geFVM0dOtA3ZiIO8BoEQmzQVfpQ==,
            }
        engines: { node: '>= 10.0.0' }
        cpu: [ia32]
        os: [win32]

    '@parcel/watcher-win32-x64@2.5.1':
        resolution:
            {
                integrity: sha512-9lHBdJITeNR++EvSQVUcaZoWupyHfXe1jZvGZ06O/5MflPcuPLtEphScIBL+AiCWBO46tDSHzWyD0uDmmZqsgA==,
            }
        engines: { node: '>= 10.0.0' }
        cpu: [x64]
        os: [win32]

    '@parcel/watcher@2.5.1':
        resolution:
            {
                integrity: sha512-dfUnCxiN9H4ap84DvD2ubjw+3vUNpstxa0TneY/Paat8a3R4uQZDLSvWjmznAY/DoahqTHl9V46HF/Zs3F29pg==,
            }
        engines: { node: '>= 10.0.0' }

    '@prisma/client@5.22.0':
        resolution:
            {
                integrity: sha512-M0SVXfyHnQREBKxCgyo7sffrKttwE6R8PMq330MIUF0pTwjUhLbW84pFDlf06B27XyCR++VtjugEnIHdr07SVA==,
            }
        engines: { node: '>=16.13' }
        peerDependencies:
            prisma: '*'
        peerDependenciesMeta:
            prisma:
                optional: true

    '@prisma/debug@5.22.0':
        resolution:
            {
                integrity: sha512-AUt44v3YJeggO2ZU5BkXI7M4hu9BF2zzH2iF2V5pyXT/lRTyWiElZ7It+bRH1EshoMRxHgpYg4VB6rCM+mG5jQ==,
            }

    '@prisma/engines-version@5.22.0-44.605197351a3c8bdd595af2d2a9bc3025bca48ea2':
        resolution:
            {
                integrity: sha512-2PTmxFR2yHW/eB3uqWtcgRcgAbG1rwG9ZriSvQw+nnb7c4uCr3RAcGMb6/zfE88SKlC1Nj2ziUvc96Z379mHgQ==,
            }

    '@prisma/engines@5.22.0':
        resolution:
            {
                integrity: sha512-UNjfslWhAt06kVL3CjkuYpHAWSO6L4kDCVPegV6itt7nD1kSJavd3vhgAEhjglLJJKEdJ7oIqDJ+yHk6qO8gPA==,
            }

    '@prisma/fetch-engine@5.22.0':
        resolution:
            {
                integrity: sha512-bkrD/Mc2fSvkQBV5EpoFcZ87AvOgDxbG99488a5cexp5Ccny+UM6MAe/UFkUC0wLYD9+9befNOqGiIJhhq+HbA==,
            }

    '@prisma/get-platform@5.22.0':
        resolution:
            {
                integrity: sha512-pHhpQdr1UPFpt+zFfnPazhulaZYCUqeIcPpJViYoq9R+D/yw4fjE+CtnsnKzPYm0ddUbeXUzjGVGIRVgPDCk4Q==,
            }

    '@rollup/rollup-android-arm-eabi@4.43.0':
        resolution:
            {
                integrity: sha512-Krjy9awJl6rKbruhQDgivNbD1WuLb8xAclM4IR4cN5pHGAs2oIMMQJEiC3IC/9TZJ+QZkmZhlMO/6MBGxPidpw==,
            }
        cpu: [arm]
        os: [android]

    '@rollup/rollup-android-arm64@4.43.0':
        resolution:
            {
                integrity: sha512-ss4YJwRt5I63454Rpj+mXCXicakdFmKnUNxr1dLK+5rv5FJgAxnN7s31a5VchRYxCFWdmnDWKd0wbAdTr0J5EA==,
            }
        cpu: [arm64]
        os: [android]

    '@rollup/rollup-darwin-arm64@4.43.0':
        resolution:
            {
                integrity: sha512-eKoL8ykZ7zz8MjgBenEF2OoTNFAPFz1/lyJ5UmmFSz5jW+7XbH1+MAgCVHy72aG59rbuQLcJeiMrP8qP5d/N0A==,
            }
        cpu: [arm64]
        os: [darwin]

    '@rollup/rollup-darwin-x64@4.43.0':
        resolution:
            {
                integrity: sha512-SYwXJgaBYW33Wi/q4ubN+ldWC4DzQY62S4Ll2dgfr/dbPoF50dlQwEaEHSKrQdSjC6oIe1WgzosoaNoHCdNuMg==,
            }
        cpu: [x64]
        os: [darwin]

    '@rollup/rollup-freebsd-arm64@4.43.0':
        resolution:
            {
                integrity: sha512-SV+U5sSo0yujrjzBF7/YidieK2iF6E7MdF6EbYxNz94lA+R0wKl3SiixGyG/9Klab6uNBIqsN7j4Y/Fya7wAjQ==,
            }
        cpu: [arm64]
        os: [freebsd]

    '@rollup/rollup-freebsd-x64@4.43.0':
        resolution:
            {
                integrity: sha512-J7uCsiV13L/VOeHJBo5SjasKiGxJ0g+nQTrBkAsmQBIdil3KhPnSE9GnRon4ejX1XDdsmK/l30IYLiAaQEO0Cg==,
            }
        cpu: [x64]
        os: [freebsd]

    '@rollup/rollup-linux-arm-gnueabihf@4.43.0':
        resolution:
            {
                integrity: sha512-gTJ/JnnjCMc15uwB10TTATBEhK9meBIY+gXP4s0sHD1zHOaIh4Dmy1X9wup18IiY9tTNk5gJc4yx9ctj/fjrIw==,
            }
        cpu: [arm]
        os: [linux]

    '@rollup/rollup-linux-arm-musleabihf@4.43.0':
        resolution:
            {
                integrity: sha512-ZJ3gZynL1LDSIvRfz0qXtTNs56n5DI2Mq+WACWZ7yGHFUEirHBRt7fyIk0NsCKhmRhn7WAcjgSkSVVxKlPNFFw==,
            }
        cpu: [arm]
        os: [linux]

    '@rollup/rollup-linux-arm64-gnu@4.43.0':
        resolution:
            {
                integrity: sha512-8FnkipasmOOSSlfucGYEu58U8cxEdhziKjPD2FIa0ONVMxvl/hmONtX/7y4vGjdUhjcTHlKlDhw3H9t98fPvyA==,
            }
        cpu: [arm64]
        os: [linux]

    '@rollup/rollup-linux-arm64-musl@4.43.0':
        resolution:
            {
                integrity: sha512-KPPyAdlcIZ6S9C3S2cndXDkV0Bb1OSMsX0Eelr2Bay4EsF9yi9u9uzc9RniK3mcUGCLhWY9oLr6er80P5DE6XA==,
            }
        cpu: [arm64]
        os: [linux]

    '@rollup/rollup-linux-loongarch64-gnu@4.43.0':
        resolution:
            {
                integrity: sha512-HPGDIH0/ZzAZjvtlXj6g+KDQ9ZMHfSP553za7o2Odegb/BEfwJcR0Sw0RLNpQ9nC6Gy8s+3mSS9xjZ0n3rhcYg==,
            }
        cpu: [loong64]
        os: [linux]

    '@rollup/rollup-linux-powerpc64le-gnu@4.43.0':
        resolution:
            {
                integrity: sha512-gEmwbOws4U4GLAJDhhtSPWPXUzDfMRedT3hFMyRAvM9Mrnj+dJIFIeL7otsv2WF3D7GrV0GIewW0y28dOYWkmw==,
            }
        cpu: [ppc64]
        os: [linux]

    '@rollup/rollup-linux-riscv64-gnu@4.43.0':
        resolution:
            {
                integrity: sha512-XXKvo2e+wFtXZF/9xoWohHg+MuRnvO29TI5Hqe9xwN5uN8NKUYy7tXUG3EZAlfchufNCTHNGjEx7uN78KsBo0g==,
            }
        cpu: [riscv64]
        os: [linux]

    '@rollup/rollup-linux-riscv64-musl@4.43.0':
        resolution:
            {
                integrity: sha512-ruf3hPWhjw6uDFsOAzmbNIvlXFXlBQ4nk57Sec8E8rUxs/AI4HD6xmiiasOOx/3QxS2f5eQMKTAwk7KHwpzr/Q==,
            }
        cpu: [riscv64]
        os: [linux]

    '@rollup/rollup-linux-s390x-gnu@4.43.0':
        resolution:
            {
                integrity: sha512-QmNIAqDiEMEvFV15rsSnjoSmO0+eJLoKRD9EAa9rrYNwO/XRCtOGM3A5A0X+wmG+XRrw9Fxdsw+LnyYiZWWcVw==,
            }
        cpu: [s390x]
        os: [linux]

    '@rollup/rollup-linux-x64-gnu@4.43.0':
        resolution:
            {
                integrity: sha512-jAHr/S0iiBtFyzjhOkAics/2SrXE092qyqEg96e90L3t9Op8OTzS6+IX0Fy5wCt2+KqeHAkti+eitV0wvblEoQ==,
            }
        cpu: [x64]
        os: [linux]

    '@rollup/rollup-linux-x64-musl@4.43.0':
        resolution:
            {
                integrity: sha512-3yATWgdeXyuHtBhrLt98w+5fKurdqvs8B53LaoKD7P7H7FKOONLsBVMNl9ghPQZQuYcceV5CDyPfyfGpMWD9mQ==,
            }
        cpu: [x64]
        os: [linux]

    '@rollup/rollup-win32-arm64-msvc@4.43.0':
        resolution:
            {
                integrity: sha512-wVzXp2qDSCOpcBCT5WRWLmpJRIzv23valvcTwMHEobkjippNf+C3ys/+wf07poPkeNix0paTNemB2XrHr2TnGw==,
            }
        cpu: [arm64]
        os: [win32]

    '@rollup/rollup-win32-ia32-msvc@4.43.0':
        resolution:
            {
                integrity: sha512-fYCTEyzf8d+7diCw8b+asvWDCLMjsCEA8alvtAutqJOJp/wL5hs1rWSqJ1vkjgW0L2NB4bsYJrpKkiIPRR9dvw==,
            }
        cpu: [ia32]
        os: [win32]

    '@rollup/rollup-win32-x64-msvc@4.43.0':
        resolution:
            {
                integrity: sha512-SnGhLiE5rlK0ofq8kzuDkM0g7FN1s5VYY+YSMTibP7CqShxCQvqtNxTARS4xX4PFJfHjG0ZQYX9iGzI3FQh5Aw==,
            }
        cpu: [x64]
        os: [win32]

    '@sec-ant/readable-stream@0.4.1':
        resolution:
            {
                integrity: sha512-831qok9r2t8AlxLko40y2ebgSDhenenCatLVeW/uBtnHPyhHOvG0C7TvfgecV+wHzIm5KUICgzmVpWS+IMEAeg==,
            }

    '@shikijs/core@1.29.2':
        resolution:
            {
                integrity: sha512-vju0lY9r27jJfOY4Z7+Rt/nIOjzJpZ3y+nYpqtUZInVoXQ/TJZcfGnNOGnKjFdVZb8qexiCuSlZRKcGfhhTTZQ==,
            }

    '@shikijs/engine-javascript@1.29.2':
        resolution:
            {
                integrity: sha512-iNEZv4IrLYPv64Q6k7EPpOCE/nuvGiKl7zxdq0WFuRPF5PAE9PRo2JGq/d8crLusM59BRemJ4eOqrFrC4wiQ+A==,
            }

    '@shikijs/engine-oniguruma@1.29.2':
        resolution:
            {
                integrity: sha512-7iiOx3SG8+g1MnlzZVDYiaeHe7Ez2Kf2HrJzdmGwkRisT7r4rak0e655AcM/tF9JG/kg5fMNYlLLKglbN7gBqA==,
            }

    '@shikijs/langs@1.29.2':
        resolution:
            {
                integrity: sha512-FIBA7N3LZ+223U7cJDUYd5shmciFQlYkFXlkKVaHsCPgfVLiO+e12FmQE6Tf9vuyEsFe3dIl8qGWKXgEHL9wmQ==,
            }

    '@shikijs/themes@1.29.2':
        resolution:
            {
                integrity: sha512-i9TNZlsq4uoyqSbluIcZkmPL9Bfi3djVxRnofUHwvx/h6SRW3cwgBC5SML7vsDcWyukY0eCzVN980rqP6qNl9g==,
            }

    '@shikijs/transformers@1.29.2':
        resolution:
            {
                integrity: sha512-NHQuA+gM7zGuxGWP9/Ub4vpbwrYCrho9nQCLcCPfOe3Yc7LOYwmSuhElI688oiqIXk9dlZwDiyAG9vPBTuPJMA==,
            }

    '@shikijs/types@1.29.2':
        resolution:
            {
                integrity: sha512-VJjK0eIijTZf0QSTODEXCqinjBn0joAHQ+aPSBzrv4O2d/QSbsMw+ZeSRx03kV34Hy7NzUvV/7NqfYGRLrASmw==,
            }

    '@shikijs/vscode-textmate@10.0.2':
        resolution:
            {
                integrity: sha512-83yeghZ2xxin3Nj8z1NMd/NCuca+gsYXswywDy5bHvwlWL8tpTQmzGeUuHd9FC3E/SBEMvzJRwWEOz5gGes9Qg==,
            }

    '@sinclair/typebox@0.27.8':
        resolution:
            {
                integrity: sha512-+Fj43pSMwJs4KRrH/938Uf+uAELIgVBmQzg/q1YG10djyfA3TnrU8N8XzqCh/okZdszqBQTZf96idMfE5lnwTA==,
            }

    '@sindresorhus/merge-streams@2.3.0':
        resolution:
            {
                integrity: sha512-LtoMMhxAlorcGhmFYI+LhPgbPZCkgP6ra1YL604EeF6U98pLlQ3iWIGMdWSC+vWmPBWBNgmDBAhnAobLROJmwg==,
            }
        engines: { node: '>=18' }

    '@sindresorhus/merge-streams@4.0.0':
        resolution:
            {
                integrity: sha512-tlqY9xq5ukxTUZBmoOp+m61cqwQD5pHJtFY3Mn8CA8ps6yghLH/Hw8UPdqg4OLmFW3IFlcXnQNmo/dh8HzXYIQ==,
            }
        engines: { node: '>=18' }

    '@sinonjs/commons@3.0.1':
        resolution:
            {
                integrity: sha512-K3mCHKQ9sVh8o1C9cxkwxaOmXoAMlDxC1mYyHrjqOWEcBjYr76t96zL2zlj5dUGZ3HSw240X1qgH3Mjf1yJWpQ==,
            }

    '@sinonjs/fake-timers@10.3.0':
        resolution:
            {
                integrity: sha512-V4BG07kuYSUkTCSBHG8G8TNhM+F19jXFWnQtzj+we8DrkpSBCee9Z3Ms8yiGer/dlmhe35/Xdgyo3/0rQKg7YA==,
            }

    '@smithy/abort-controller@4.0.4':
        resolution:
            {
                integrity: sha512-gJnEjZMvigPDQWHrW3oPrFhQtkrgqBkyjj3pCIdF3A5M6vsZODG93KNlfJprv6bp4245bdT32fsHK4kkH3KYDA==,
            }
        engines: { node: '>=18.0.0' }

    '@smithy/chunked-blob-reader-native@4.0.0':
        resolution:
            {
                integrity: sha512-R9wM2yPmfEMsUmlMlIgSzOyICs0x9uu7UTHoccMyt7BWw8shcGM8HqB355+BZCPBcySvbTYMs62EgEQkNxz2ig==,
            }
        engines: { node: '>=18.0.0' }

    '@smithy/chunked-blob-reader@5.0.0':
        resolution:
            {
                integrity: sha512-+sKqDBQqb036hh4NPaUiEkYFkTUGYzRsn3EuFhyfQfMy6oGHEUJDurLP9Ufb5dasr/XiAmPNMr6wa9afjQB+Gw==,
            }
        engines: { node: '>=18.0.0' }

    '@smithy/config-resolver@3.0.13':
        resolution:
            {
                integrity: sha512-Gr/qwzyPaTL1tZcq8WQyHhTZREER5R1Wytmz4WnVGL4onA3dNk6Btll55c8Vr58pLdvWZmtG8oZxJTw3t3q7Jg==,
            }
        engines: { node: '>=16.0.0' }

    '@smithy/config-resolver@4.1.4':
        resolution:
            {
                integrity: sha512-prmU+rDddxHOH0oNcwemL+SwnzcG65sBF2yXRO7aeXIn/xTlq2pX7JLVbkBnVLowHLg4/OL4+jBmv9hVrVGS+w==,
            }
        engines: { node: '>=18.0.0' }

    '@smithy/core@3.5.3':
        resolution:
            {
                integrity: sha512-xa5byV9fEguZNofCclv6v9ra0FYh5FATQW/da7FQUVTic94DfrN/NvmKZjrMyzbpqfot9ZjBaO8U1UeTbmSLuA==,
            }
        engines: { node: '>=18.0.0' }

    '@smithy/credential-provider-imds@4.0.6':
        resolution:
            {
                integrity: sha512-hKMWcANhUiNbCJouYkZ9V3+/Qf9pteR1dnwgdyzR09R4ODEYx8BbUysHwRSyex4rZ9zapddZhLFTnT4ZijR4pw==,
            }
        engines: { node: '>=18.0.0' }

    '@smithy/eventstream-codec@4.0.4':
        resolution:
            {
                integrity: sha512-7XoWfZqWb/QoR/rAU4VSi0mWnO2vu9/ltS6JZ5ZSZv0eovLVfDfu0/AX4ub33RsJTOth3TiFWSHS5YdztvFnig==,
            }
        engines: { node: '>=18.0.0' }

    '@smithy/eventstream-serde-browser@4.0.4':
        resolution:
            {
                integrity: sha512-3fb/9SYaYqbpy/z/H3yIi0bYKyAa89y6xPmIqwr2vQiUT2St+avRt8UKwsWt9fEdEasc5d/V+QjrviRaX1JRFA==,
            }
        engines: { node: '>=18.0.0' }

    '@smithy/eventstream-serde-config-resolver@4.1.2':
        resolution:
            {
                integrity: sha512-JGtambizrWP50xHgbzZI04IWU7LdI0nh/wGbqH3sJesYToMi2j/DcoElqyOcqEIG/D4tNyxgRuaqBXWE3zOFhQ==,
            }
        engines: { node: '>=18.0.0' }

    '@smithy/eventstream-serde-node@4.0.4':
        resolution:
            {
                integrity: sha512-RD6UwNZ5zISpOWPuhVgRz60GkSIp0dy1fuZmj4RYmqLVRtejFqQ16WmfYDdoSoAjlp1LX+FnZo+/hkdmyyGZ1w==,
            }
        engines: { node: '>=18.0.0' }

    '@smithy/eventstream-serde-universal@4.0.4':
        resolution:
            {
                integrity: sha512-UeJpOmLGhq1SLox79QWw/0n2PFX+oPRE1ZyRMxPIaFEfCqWaqpB7BU9C8kpPOGEhLF7AwEqfFbtwNxGy4ReENA==,
            }
        engines: { node: '>=18.0.0' }

    '@smithy/fetch-http-handler@5.0.4':
        resolution:
            {
                integrity: sha512-AMtBR5pHppYMVD7z7G+OlHHAcgAN7v0kVKEpHuTO4Gb199Gowh0taYi9oDStFeUhetkeP55JLSVlTW1n9rFtUw==,
            }
        engines: { node: '>=18.0.0' }

    '@smithy/hash-blob-browser@4.0.4':
        resolution:
            {
                integrity: sha512-WszRiACJiQV3QG6XMV44i5YWlkrlsM5Yxgz4jvsksuu7LDXA6wAtypfPajtNTadzpJy3KyJPoWehYpmZGKUFIQ==,
            }
        engines: { node: '>=18.0.0' }

    '@smithy/hash-node@4.0.4':
        resolution:
            {
                integrity: sha512-qnbTPUhCVnCgBp4z4BUJUhOEkVwxiEi1cyFM+Zj6o+aY8OFGxUQleKWq8ltgp3dujuhXojIvJWdoqpm6dVO3lQ==,
            }
        engines: { node: '>=18.0.0' }

    '@smithy/hash-stream-node@4.0.4':
        resolution:
            {
                integrity: sha512-wHo0d8GXyVmpmMh/qOR0R7Y46/G1y6OR8U+bSTB4ppEzRxd1xVAQ9xOE9hOc0bSjhz0ujCPAbfNLkLrpa6cevg==,
            }
        engines: { node: '>=18.0.0' }

    '@smithy/invalid-dependency@4.0.4':
        resolution:
            {
                integrity: sha512-bNYMi7WKTJHu0gn26wg8OscncTt1t2b8KcsZxvOv56XA6cyXtOAAAaNP7+m45xfppXfOatXF3Sb1MNsLUgVLTw==,
            }
        engines: { node: '>=18.0.0' }

    '@smithy/is-array-buffer@2.2.0':
        resolution:
            {
                integrity: sha512-GGP3O9QFD24uGeAXYUjwSTXARoqpZykHadOmA8G5vfJPK0/DC67qa//0qvqrJzL1xc8WQWX7/yc7fwudjPHPhA==,
            }
        engines: { node: '>=14.0.0' }

    '@smithy/is-array-buffer@4.0.0':
        resolution:
            {
                integrity: sha512-saYhF8ZZNoJDTvJBEWgeBccCg+yvp1CX+ed12yORU3NilJScfc6gfch2oVb4QgxZrGUx3/ZJlb+c/dJbyupxlw==,
            }
        engines: { node: '>=18.0.0' }

    '@smithy/md5-js@4.0.4':
        resolution:
            {
                integrity: sha512-uGLBVqcOwrLvGh/v/jw423yWHq/ofUGK1W31M2TNspLQbUV1Va0F5kTxtirkoHawODAZcjXTSGi7JwbnPcDPJg==,
            }
        engines: { node: '>=18.0.0' }

    '@smithy/middleware-content-length@4.0.4':
        resolution:
            {
                integrity: sha512-F7gDyfI2BB1Kc+4M6rpuOLne5LOcEknH1n6UQB69qv+HucXBR1rkzXBnQTB2q46sFy1PM/zuSJOB532yc8bg3w==,
            }
        engines: { node: '>=18.0.0' }

    '@smithy/middleware-endpoint@4.1.11':
        resolution:
            {
                integrity: sha512-zDogwtRLzKl58lVS8wPcARevFZNBOOqnmzWWxVe9XiaXU2CADFjvJ9XfNibgkOWs08sxLuSr81NrpY4mgp9OwQ==,
            }
        engines: { node: '>=18.0.0' }

    '@smithy/middleware-retry@4.1.12':
        resolution:
            {
                integrity: sha512-wvIH70c4e91NtRxdaLZF+mbLZ/HcC6yg7ySKUiufL6ESp6zJUSnJucZ309AvG9nqCFHSRB5I6T3Ez1Q9wCh0Ww==,
            }
        engines: { node: '>=18.0.0' }

    '@smithy/middleware-serde@4.0.8':
        resolution:
            {
                integrity: sha512-iSSl7HJoJaGyMIoNn2B7czghOVwJ9nD7TMvLhMWeSB5vt0TnEYyRRqPJu/TqW76WScaNvYYB8nRoiBHR9S1Ddw==,
            }
        engines: { node: '>=18.0.0' }

    '@smithy/middleware-stack@4.0.4':
        resolution:
            {
                integrity: sha512-kagK5ggDrBUCCzI93ft6DjteNSfY8Ulr83UtySog/h09lTIOAJ/xUSObutanlPT0nhoHAkpmW9V5K8oPyLh+QA==,
            }
        engines: { node: '>=18.0.0' }

    '@smithy/node-config-provider@3.1.12':
        resolution:
            {
                integrity: sha512-O9LVEu5J/u/FuNlZs+L7Ikn3lz7VB9hb0GtPT9MQeiBmtK8RSY3ULmsZgXhe6VAlgTw0YO+paQx4p8xdbs43vQ==,
            }
        engines: { node: '>=16.0.0' }

    '@smithy/node-config-provider@4.1.3':
        resolution:
            {
                integrity: sha512-HGHQr2s59qaU1lrVH6MbLlmOBxadtzTsoO4c+bF5asdgVik3I8o7JIOzoeqWc5MjVa+vD36/LWE0iXKpNqooRw==,
            }
        engines: { node: '>=18.0.0' }

    '@smithy/node-http-handler@4.0.6':
        resolution:
            {
                integrity: sha512-NqbmSz7AW2rvw4kXhKGrYTiJVDHnMsFnX4i+/FzcZAfbOBauPYs2ekuECkSbtqaxETLLTu9Rl/ex6+I2BKErPA==,
            }
        engines: { node: '>=18.0.0' }

    '@smithy/property-provider@3.1.11':
        resolution:
            {
                integrity: sha512-I/+TMc4XTQ3QAjXfOcUWbSS073oOEAxgx4aZy8jHaf8JQnRkq2SZWw8+PfDtBvLUjcGMdxl+YwtzWe6i5uhL/A==,
            }
        engines: { node: '>=16.0.0' }

    '@smithy/property-provider@4.0.4':
        resolution:
            {
                integrity: sha512-qHJ2sSgu4FqF4U/5UUp4DhXNmdTrgmoAai6oQiM+c5RZ/sbDwJ12qxB1M6FnP+Tn/ggkPZf9ccn4jqKSINaquw==,
            }
        engines: { node: '>=18.0.0' }

    '@smithy/protocol-http@5.1.2':
        resolution:
            {
                integrity: sha512-rOG5cNLBXovxIrICSBm95dLqzfvxjEmuZx4KK3hWwPFHGdW3lxY0fZNXfv2zebfRO7sJZ5pKJYHScsqopeIWtQ==,
            }
        engines: { node: '>=18.0.0' }

    '@smithy/querystring-builder@4.0.4':
        resolution:
            {
                integrity: sha512-SwREZcDnEYoh9tLNgMbpop+UTGq44Hl9tdj3rf+yeLcfH7+J8OXEBaMc2kDxtyRHu8BhSg9ADEx0gFHvpJgU8w==,
            }
        engines: { node: '>=18.0.0' }

    '@smithy/querystring-parser@4.0.4':
        resolution:
            {
                integrity: sha512-6yZf53i/qB8gRHH/l2ZwUG5xgkPgQF15/KxH0DdXMDHjesA9MeZje/853ifkSY0x4m5S+dfDZ+c4x439PF0M2w==,
            }
        engines: { node: '>=18.0.0' }

    '@smithy/service-error-classification@4.0.5':
        resolution:
            {
                integrity: sha512-LvcfhrnCBvCmTee81pRlh1F39yTS/+kYleVeLCwNtkY8wtGg8V/ca9rbZZvYIl8OjlMtL6KIjaiL/lgVqHD2nA==,
            }
        engines: { node: '>=18.0.0' }

    '@smithy/shared-ini-file-loader@3.1.12':
        resolution:
            {
                integrity: sha512-1xKSGI+U9KKdbG2qDvIR9dGrw3CNx+baqJfyr0igKEpjbHL5stsqAesYBzHChYHlelWtb87VnLWlhvfCz13H8Q==,
            }
        engines: { node: '>=16.0.0' }

    '@smithy/shared-ini-file-loader@4.0.4':
        resolution:
            {
                integrity: sha512-63X0260LoFBjrHifPDs+nM9tV0VMkOTl4JRMYNuKh/f5PauSjowTfvF3LogfkWdcPoxsA9UjqEOgjeYIbhb7Nw==,
            }
        engines: { node: '>=18.0.0' }

    '@smithy/signature-v4@5.1.2':
        resolution:
            {
                integrity: sha512-d3+U/VpX7a60seHziWnVZOHuEgJlclufjkS6zhXvxcJgkJq4UWdH5eOBLzHRMx6gXjsdT9h6lfpmLzbrdupHgQ==,
            }
        engines: { node: '>=18.0.0' }

    '@smithy/smithy-client@4.4.3':
        resolution:
            {
                integrity: sha512-xxzNYgA0HD6ETCe5QJubsxP0hQH3QK3kbpJz3QrosBCuIWyEXLR/CO5hFb2OeawEKUxMNhz3a1nuJNN2np2RMA==,
            }
        engines: { node: '>=18.0.0' }

    '@smithy/types@3.7.2':
        resolution:
            {
                integrity: sha512-bNwBYYmN8Eh9RyjS1p2gW6MIhSO2rl7X9QeLM8iTdcGRP+eDiIWDt66c9IysCc22gefKszZv+ubV9qZc7hdESg==,
            }
        engines: { node: '>=16.0.0' }

    '@smithy/types@4.3.1':
        resolution:
            {
                integrity: sha512-UqKOQBL2x6+HWl3P+3QqFD4ncKq0I8Nuz9QItGv5WuKuMHuuwlhvqcZCoXGfc+P1QmfJE7VieykoYYmrOoFJxA==,
            }
        engines: { node: '>=18.0.0' }

    '@smithy/url-parser@4.0.4':
        resolution:
            {
                integrity: sha512-eMkc144MuN7B0TDA4U2fKs+BqczVbk3W+qIvcoCY6D1JY3hnAdCuhCZODC+GAeaxj0p6Jroz4+XMUn3PCxQQeQ==,
            }
        engines: { node: '>=18.0.0' }

    '@smithy/util-base64@4.0.0':
        resolution:
            {
                integrity: sha512-CvHfCmO2mchox9kjrtzoHkWHxjHZzaFojLc8quxXY7WAAMAg43nuxwv95tATVgQFNDwd4M9S1qFzj40Ul41Kmg==,
            }
        engines: { node: '>=18.0.0' }

    '@smithy/util-body-length-browser@4.0.0':
        resolution:
            {
                integrity: sha512-sNi3DL0/k64/LO3A256M+m3CDdG6V7WKWHdAiBBMUN8S3hK3aMPhwnPik2A/a2ONN+9doY9UxaLfgqsIRg69QA==,
            }
        engines: { node: '>=18.0.0' }

    '@smithy/util-body-length-node@4.0.0':
        resolution:
            {
                integrity: sha512-q0iDP3VsZzqJyje8xJWEJCNIu3lktUGVoSy1KB0UWym2CL1siV3artm+u1DFYTLejpsrdGyCSWBdGNjJzfDPjg==,
            }
        engines: { node: '>=18.0.0' }

    '@smithy/util-buffer-from@2.2.0':
        resolution:
            {
                integrity: sha512-IJdWBbTcMQ6DA0gdNhh/BwrLkDR+ADW5Kr1aZmd4k3DIF6ezMV4R2NIAmT08wQJ3yUK82thHWmC/TnK/wpMMIA==,
            }
        engines: { node: '>=14.0.0' }

    '@smithy/util-buffer-from@4.0.0':
        resolution:
            {
                integrity: sha512-9TOQ7781sZvddgO8nxueKi3+yGvkY35kotA0Y6BWRajAv8jjmigQ1sBwz0UX47pQMYXJPahSKEKYFgt+rXdcug==,
            }
        engines: { node: '>=18.0.0' }

    '@smithy/util-config-provider@3.0.0':
        resolution:
            {
                integrity: sha512-pbjk4s0fwq3Di/ANL+rCvJMKM5bzAQdE5S/6RL5NXgMExFAi6UgQMPOm5yPaIWPpr+EOXKXRonJ3FoxKf4mCJQ==,
            }
        engines: { node: '>=16.0.0' }

    '@smithy/util-config-provider@4.0.0':
        resolution:
            {
                integrity: sha512-L1RBVzLyfE8OXH+1hsJ8p+acNUSirQnWQ6/EgpchV88G6zGBTDPdXiiExei6Z1wR2RxYvxY/XLw6AMNCCt8H3w==,
            }
        engines: { node: '>=18.0.0' }

    '@smithy/util-defaults-mode-browser@4.0.19':
        resolution:
            {
                integrity: sha512-mvLMh87xSmQrV5XqnUYEPoiFFeEGYeAKIDDKdhE2ahqitm8OHM3aSvhqL6rrK6wm1brIk90JhxDf5lf2hbrLbQ==,
            }
        engines: { node: '>=18.0.0' }

    '@smithy/util-defaults-mode-node@4.0.19':
        resolution:
            {
                integrity: sha512-8tYnx+LUfj6m+zkUUIrIQJxPM1xVxfRBvoGHua7R/i6qAxOMjqR6CpEpDwKoIs1o0+hOjGvkKE23CafKL0vJ9w==,
            }
        engines: { node: '>=18.0.0' }

<<<<<<< HEAD
    /@types/luxon@3.4.2:
        resolution:
            {
                integrity: sha512-TifLZlFudklWlMBfhubvgqTXRzLDI5pCbGa4P8a3wPyUQSW+1xQ5eDsreP9DWHX3tjq1ke96uYG/nwundroWcA==,
            }
        dev: true

    /@types/markdown-it-emoji@3.0.1:
=======
    '@smithy/util-endpoints@3.0.6':
>>>>>>> 00c34176
        resolution:
            {
                integrity: sha512-YARl3tFL3WgPuLzljRUnrS2ngLiUtkwhQtj8PAL13XZSyUiNLQxwG3fBBq3QXFqGFUXepIN73pINp3y8c2nBmA==,
            }
        engines: { node: '>=18.0.0' }

    '@smithy/util-hex-encoding@4.0.0':
        resolution:
            {
                integrity: sha512-Yk5mLhHtfIgW2W2WQZWSg5kuMZCVbvhFmC7rV4IO2QqnZdbEFPmQnCcGMAX2z/8Qj3B9hYYNjZOhWym+RwhePw==,
            }
        engines: { node: '>=18.0.0' }

    '@smithy/util-middleware@3.0.11':
        resolution:
            {
                integrity: sha512-dWpyc1e1R6VoXrwLoLDd57U1z6CwNSdkM69Ie4+6uYh2GC7Vg51Qtan7ITzczuVpqezdDTKJGJB95fFvvjU/ow==,
            }
        engines: { node: '>=16.0.0' }

    '@smithy/util-middleware@4.0.4':
        resolution:
            {
                integrity: sha512-9MLKmkBmf4PRb0ONJikCbCwORACcil6gUWojwARCClT7RmLzF04hUR4WdRprIXal7XVyrddadYNfp2eF3nrvtQ==,
            }
        engines: { node: '>=18.0.0' }

    '@smithy/util-retry@4.0.5':
        resolution:
            {
                integrity: sha512-V7MSjVDTlEt/plmOFBn1762Dyu5uqMrV2Pl2X0dYk4XvWfdWJNe9Bs5Bzb56wkCuiWjSfClVMGcsuKrGj7S/yg==,
            }
        engines: { node: '>=18.0.0' }

    '@smithy/util-stream@4.2.2':
        resolution:
            {
                integrity: sha512-aI+GLi7MJoVxg24/3J1ipwLoYzgkB4kUfogZfnslcYlynj3xsQ0e7vk4TnTro9hhsS5PvX1mwmkRqqHQjwcU7w==,
            }
        engines: { node: '>=18.0.0' }

    '@smithy/util-uri-escape@4.0.0':
        resolution:
            {
                integrity: sha512-77yfbCbQMtgtTylO9itEAdpPXSog3ZxMe09AEhm0dU0NLTalV70ghDZFR+Nfi1C60jnJoh/Re4090/DuZh2Omg==,
            }
        engines: { node: '>=18.0.0' }

    '@smithy/util-utf8@2.3.0':
        resolution:
            {
                integrity: sha512-R8Rdn8Hy72KKcebgLiv8jQcQkXoLMOGGv5uI1/k0l+snqkOzQ1R0ChUBCxWMlBsFMekWjq0wRudIweFs7sKT5A==,
            }
        engines: { node: '>=14.0.0' }

    '@smithy/util-utf8@4.0.0':
        resolution:
            {
                integrity: sha512-b+zebfKCfRdgNJDknHCob3O7FpeYQN6ZG6YLExMcasDHsCXlsXCEuiPZeLnJLpwa5dvPetGlnGCiMHuLwGvFow==,
            }
        engines: { node: '>=18.0.0' }

    '@smithy/util-waiter@4.0.5':
        resolution:
            {
                integrity: sha512-4QvC49HTteI1gfemu0I1syWovJgPvGn7CVUoN9ZFkdvr/cCFkrEL7qNCdx/2eICqDWEGnnr68oMdSIPCLAriSQ==,
            }
        engines: { node: '>=18.0.0' }

    '@tsconfig/node10@1.0.11':
        resolution:
            {
                integrity: sha512-DcRjDCujK/kCk/cUe8Xz8ZSpm8mS3mNNpta+jGCA6USEDfktlNvm1+IuZ9eTcDbNk41BHwpHHeW+N1lKCz4zOw==,
            }

    '@tsconfig/node12@1.0.11':
        resolution:
            {
                integrity: sha512-cqefuRsh12pWyGsIoBKJA9luFu3mRxCA+ORZvA4ktLSzIuCUtWVxGIuXigEwO5/ywWFMZ2QEGKWvkZG1zDMTag==,
            }

    '@tsconfig/node14@1.0.3':
        resolution:
            {
                integrity: sha512-ysT8mhdixWK6Hw3i1V2AeRqZ5WfXg1G43mqoYlM2nc6388Fq5jcXyr5mRsqViLx/GJYdoL0bfXD8nmF+Zn/Iow==,
            }

    '@tsconfig/node16@1.0.4':
        resolution:
            {
                integrity: sha512-vxhUy4J8lyeyinH7Azl1pdd43GJhZH/tP2weN8TntQblOY+A0XbT8DJk1/oCPuOOyg/Ja757rG0CgHcWC8OfMA==,
            }

    '@types/babel__core@7.20.5':
        resolution:
            {
                integrity: sha512-qoQprZvz5wQFJwMDqeseRXWv3rqMvhgpbXFfVyWhbx9X47POIA6i/+dXefEmZKoAgOaTdaIgNSMqMIU61yRyzA==,
            }

    '@types/babel__generator@7.27.0':
        resolution:
            {
                integrity: sha512-ufFd2Xi92OAVPYsy+P4n7/U7e68fex0+Ee8gSG9KX7eo084CWiQ4sdxktvdl0bOPupXtVJPY19zk6EwWqUQ8lg==,
            }

    '@types/babel__template@7.4.4':
        resolution:
            {
                integrity: sha512-h/NUaSyG5EyxBIp8YRxo4RMe2/qQgvyowRwVMzhYhBCONbW8PUsg4lkFMrhgZhUe5z3L3MiLDuvyJ/CaPa2A8A==,
            }

    '@types/babel__traverse@7.20.7':
        resolution:
            {
                integrity: sha512-dkO5fhS7+/oos4ciWxyEyjWe48zmG6wbCheo/G2ZnHx4fs3EU6YC6UM8rk56gAjNJ9P3MTH2jo5jb92/K6wbng==,
            }

    '@types/better-sqlite3@7.6.13':
        resolution:
            {
                integrity: sha512-NMv9ASNARoKksWtsq/SHakpYAYnhBrQgGD8zkLYk/jaK8jUGn08CfEdTRgYhMypUQAfzSP8W6gNLe0q19/t4VA==,
            }

    '@types/debug@4.1.12':
        resolution:
            {
                integrity: sha512-vIChWdVG3LG1SMxEvI/AK+FWJthlrqlTu7fbrlywTkkaONwk/UAGaULXRlf8vkzFBLVm0zkMdCquhL5aOjhXPQ==,
            }

    '@types/estree@1.0.7':
        resolution:
            {
                integrity: sha512-w28IoSUCJpidD/TGviZwwMJckNESJZXFu7NBZ5YJ4mEUnNraUn9Pm8HSZm/jDF1pDWYKspWE7oVphigUPRakIQ==,
            }

    '@types/fs-extra@11.0.4':
        resolution:
            {
                integrity: sha512-yTbItCNreRooED33qjunPthRcSjERP1r4MqCZc7wv0u2sUkzTFp45tgUfS5+r7FrZPdmCCNflLhVSP/o+SemsQ==,
            }

    '@types/graceful-fs@4.1.9':
        resolution:
            {
                integrity: sha512-olP3sd1qOEe5dXTSaFvQG+02VdRXcdytWLAZsAq1PecU8uqQAhkrnbli7DagjtXKW/Bl7YJbUsa8MPcuc8LHEQ==,
            }

    '@types/hash-sum@1.0.2':
        resolution:
            {
                integrity: sha512-UP28RddqY8xcU0SCEp9YKutQICXpaAq9N8U2klqF5hegGha7KzTOL8EdhIIV3bOSGBzjEpN9bU/d+nNZBdJYVw==,
            }

    '@types/hast@3.0.4':
        resolution:
            {
                integrity: sha512-WPs+bbQw5aCj+x6laNGWLH3wviHtoCv/P3+otBhbOhJgG8qtpdAMlTCxLtsTWA7LH1Oh/bFCHsBn0TPS5m30EQ==,
            }

    '@types/istanbul-lib-coverage@2.0.6':
        resolution:
            {
                integrity: sha512-2QF/t/auWm0lsy8XtKVPG19v3sSOQlJe/YHZgfjb/KBBHOGSV+J2q/S671rcq9uTBrLAXmZpqJiaQbMT+zNU1w==,
            }

    '@types/istanbul-lib-report@3.0.3':
        resolution:
            {
                integrity: sha512-NQn7AHQnk/RSLOxrBbGyJM/aVQ+pjj5HCgasFxc0K/KhoATfQ/47AyUl15I2yBUpihjmas+a+VJBOqecrFH+uA==,
            }

    '@types/istanbul-reports@3.0.4':
        resolution:
            {
                integrity: sha512-pk2B1NWalF9toCRu6gjBzR69syFjP4Od8WRAX+0mmf9lAjCRicLOWc+ZrxZHx/0XRjotgkF9t6iaMJ+aXcOdZQ==,
            }

    '@types/jest@29.5.14':
        resolution:
            {
                integrity: sha512-ZN+4sdnLUbo8EVvVc2ao0GFW6oVrQRPn4K2lglySj7APvSrgzxHiNNK99us4WDMi57xxA2yggblIAMNhXOotLQ==,
            }

    '@types/jsonfile@6.1.4':
        resolution:
            {
                integrity: sha512-D5qGUYwjvnNNextdU59/+fI+spnwtTFmyQP0h+PfIOSkNfpU6AOICUOkm4i0OnSk+NyjdPJrxCDro0sJsWlRpQ==,
            }

    '@types/linkify-it@5.0.0':
        resolution:
            {
                integrity: sha512-sVDA58zAw4eWAffKOaQH5/5j3XeayukzDk+ewSsnv3p4yJEZHCCzMDiZM8e0OUrRvmpGZ85jf4yDHkHsgBNr9Q==,
            }

    '@types/lodash@4.14.191':
        resolution:
            {
                integrity: sha512-BdZ5BCCvho3EIXw6wUCXHe7rS53AIDPLE+JzwgT+OsJk53oBfbSmZZ7CX4VaRoN78N+TJpFi9QPlfIVNmJYWxQ==,
            }

    '@types/markdown-it-emoji@3.0.1':
        resolution:
            {
                integrity: sha512-cz1j8R35XivBqq9mwnsrP2fsz2yicLhB8+PDtuVkKOExwEdsVBNI+ROL3sbhtR5occRZ66vT0QnwFZCqdjf3pA==,
            }

    '@types/markdown-it@12.2.3':
        resolution:
            {
                integrity: sha512-GKMHFfv3458yYy+v/N8gjufHO6MSZKCOXpZc5GXIWWy8uldwfmPn98vp81gZ5f9SVw8YYBctgfJ22a2d7AOMeQ==,
            }

    '@types/markdown-it@14.1.2':
        resolution:
            {
                integrity: sha512-promo4eFwuiW+TfGxhi+0x3czqTYJkG8qB17ZUJiVF10Xm7NLVRSLUsfRTU/6h1e24VvRnXCx+hG7li58lkzog==,
            }

    '@types/mdast@4.0.4':
        resolution:
            {
                integrity: sha512-kGaNbPh1k7AFzgpud/gMdvIm5xuECykRR+JnWKQno9TAXVa6WIVCGTPvYGekIDL4uwCZQSYbUxNBSb1aUo79oA==,
            }

    '@types/mdurl@2.0.0':
        resolution:
            {
                integrity: sha512-RGdgjQUZba5p6QEFAVx2OGb8rQDL/cPRG7GiedRzMcJ1tYnUANBncjbSB1NRGwbvjcPeikRABz2nshyPk1bhWg==,
            }

    '@types/ms@2.1.0':
        resolution:
            {
                integrity: sha512-GsCCIZDE/p3i96vtEqx+7dBUGXrc7zeSK3wwPHIaRThS+9OhWIXRqzs4d6k1SVU8g91DrNRWxWUGhp5KXQb2VA==,
            }

    '@types/mute-stream@0.0.4':
        resolution:
            {
                integrity: sha512-CPM9nzrCPPJHQNA9keH9CVkVI+WR5kMa+7XEs5jcGQ0VoAGnLv242w8lIVgwAEfmE4oufJRaTc9PNLQl0ioAow==,
            }

    '@types/node@17.0.45':
        resolution:
            {
                integrity: sha512-w+tIMs3rq2afQdsPJlODhoUEKzFP1ayaoyl1CcnwtIlsVe7K7bA1NGm4s3PraqTLlXnbIN84zuBlxBWo1u9BLw==,
            }

    '@types/node@22.15.31':
        resolution:
            {
                integrity: sha512-jnVe5ULKl6tijxUhvQeNbQG/84fHfg+yMak02cT8QVhBx/F05rAVxCGBYYTh2EKz22D6JF5ktXuNwdx7b9iEGw==,
            }

    '@types/papaparse@5.3.15':
        resolution:
            {
                integrity: sha512-JHe6vF6x/8Z85nCX4yFdDslN11d+1pr12E526X8WAfhadOeaOTx5AuIkvDKIBopfvlzpzkdMx4YyvSKCM9oqtw==,
            }

    '@types/sax@1.2.7':
        resolution:
            {
                integrity: sha512-rO73L89PJxeYM3s3pPPjiPgVVcymqU490g0YO5n5By0k2Erzj6tay/4lr1CHAAU4JyOWd1rpQ8bCf6cZfHU96A==,
            }

    '@types/stack-utils@2.0.3':
        resolution:
            {
                integrity: sha512-9aEbYZ3TbYMznPdcdr3SmIrLXwC/AKZXQeCf9Pgao5CKb8CyHuEX5jzWPTkvregvhRJHcpRO6BFoGW9ycaOkYw==,
            }

    '@types/unist@3.0.3':
        resolution:
            {
                integrity: sha512-ko/gIFJRv177XgZsZcBwnqJN5x/Gien8qNOn0D5bQU/zAzVf9Zt3BlcUiLqhV9y4ARk0GbT3tnUiPNgnTXzc/Q==,
            }

    '@types/web-bluetooth@0.0.20':
        resolution:
            {
                integrity: sha512-g9gZnnXVq7gM7v3tJCWV/qw7w+KeOlSHAhgF9RytFyifW6AF61hdT2ucrYhPq9hLs5JIryeupHV3qGk95dH9ow==,
            }

    '@types/wrap-ansi@3.0.0':
        resolution:
            {
                integrity: sha512-ltIpx+kM7g/MLRZfkbL7EsCEjfzCcScLpkg37eXEtx5kmrAKBkTJwd1GIAjDSL8wTpM6Hzn5YO4pSb91BEwu1g==,
            }

    '@types/yargs-parser@21.0.3':
        resolution:
            {
                integrity: sha512-I4q9QU9MQv4oEOz4tAHJtNz1cwuLxn2F3xcc2iV5WdqLPpUnj30aUuxt1mAxYTG+oe8CZMV/+6rU4S4gRDzqtQ==,
            }

    '@types/yargs@17.0.33':
        resolution:
            {
                integrity: sha512-WpxBCKWPLr4xSsHgz511rFJAM+wS28w2zEO1QDNY5zM/S8ok70NNfztH0xwhqKyaK0OHCbN98LDAZuy1ctxDkA==,
            }

    '@ungap/structured-clone@1.3.0':
        resolution:
            {
                integrity: sha512-WmoN8qaIAo7WTYWbAZuG8PYEhn5fkz7dZrqTBZ7dtt//lL2Gwms1IcnQ5yHqjDfX8Ft5j4YzDM23f87zBfDe9g==,
            }

    '@vitejs/plugin-vue@5.2.4':
        resolution:
            {
                integrity: sha512-7Yx/SXSOcQq5HiiV3orevHUFn+pmMB4cgbEkDYgnkUWb0WfeQ/wa2yFv6D5ICiCQOVpjA7vYDXrC7AGO8yjDHA==,
            }
        engines: { node: ^18.0.0 || >=20.0.0 }
        peerDependencies:
            vite: ^5.0.0 || ^6.0.0
            vue: ^3.2.25

    '@vue/compiler-core@3.5.16':
        resolution:
            {
                integrity: sha512-AOQS2eaQOaaZQoL1u+2rCJIKDruNXVBZSiUD3chnUrsoX5ZTQMaCvXlWNIfxBJuU15r1o7+mpo5223KVtIhAgQ==,
            }

    '@vue/compiler-dom@3.5.16':
        resolution:
            {
                integrity: sha512-SSJIhBr/teipXiXjmWOVWLnxjNGo65Oj/8wTEQz0nqwQeP75jWZ0n4sF24Zxoht1cuJoWopwj0J0exYwCJ0dCQ==,
            }

    '@vue/compiler-sfc@3.5.16':
        resolution:
            {
                integrity: sha512-rQR6VSFNpiinDy/DVUE0vHoIDUF++6p910cgcZoaAUm3POxgNOOdS/xgoll3rNdKYTYPnnbARDCZOyZ+QSe6Pw==,
            }

    '@vue/compiler-ssr@3.5.16':
        resolution:
            {
                integrity: sha512-d2V7kfxbdsjrDSGlJE7my1ZzCXViEcqN6w14DOsDrUCHEA6vbnVCpRFfrc4ryCP/lCKzX2eS1YtnLE/BuC9f/A==,
            }

    '@vue/devtools-api@6.6.4':
        resolution:
            {
                integrity: sha512-sGhTPMuXqZ1rVOk32RylztWkfXTRhuS7vgAKv0zjqk8gbsHkJ7xfFf+jbySxt7tWObEJwyKaHMikV/WGDiQm8g==,
            }

    '@vue/devtools-api@7.7.6':
        resolution:
            {
                integrity: sha512-b2Xx0KvXZObePpXPYHvBRRJLDQn5nhKjXh7vUhMEtWxz1AYNFOVIsh5+HLP8xDGL7sy+Q7hXeUxPHB/KgbtsPw==,
            }

    '@vue/devtools-kit@7.7.6':
        resolution:
            {
                integrity: sha512-geu7ds7tem2Y7Wz+WgbnbZ6T5eadOvozHZ23Atk/8tksHMFOFylKi1xgGlQlVn0wlkEf4hu+vd5ctj1G4kFtwA==,
            }

    '@vue/devtools-shared@7.7.6':
        resolution:
            {
                integrity: sha512-yFEgJZ/WblEsojQQceuyK6FzpFDx4kqrz2ohInxNj5/DnhoX023upTv4OD6lNPLAA5LLkbwPVb10o/7b+Y4FVA==,
            }

    '@vue/reactivity@3.5.16':
        resolution:
            {
                integrity: sha512-FG5Q5ee/kxhIm1p2bykPpPwqiUBV3kFySsHEQha5BJvjXdZTUfmya7wP7zC39dFuZAcf/PD5S4Lni55vGLMhvA==,
            }

    '@vue/runtime-core@3.5.16':
        resolution:
            {
                integrity: sha512-bw5Ykq6+JFHYxrQa7Tjr+VSzw7Dj4ldR/udyBZbq73fCdJmyy5MPIFR9IX/M5Qs+TtTjuyUTCnmK3lWWwpAcFQ==,
            }

    '@vue/runtime-dom@3.5.16':
        resolution:
            {
                integrity: sha512-T1qqYJsG2xMGhImRUV9y/RseB9d0eCYZQ4CWca9ztCuiPj/XWNNN+lkNBuzVbia5z4/cgxdL28NoQCvC0Xcfww==,
            }

    '@vue/server-renderer@3.5.16':
        resolution:
            {
                integrity: sha512-BrX0qLiv/WugguGsnQUJiYOE0Fe5mZTwi6b7X/ybGB0vfrPH9z0gD/Y6WOR1sGCgX4gc25L1RYS5eYQKDMoNIg==,
            }
        peerDependencies:
            vue: 3.5.16

    '@vue/shared@3.5.16':
        resolution:
            {
                integrity: sha512-c/0fWy3Jw6Z8L9FmTyYfkpM5zklnqqa9+a6dz3DvONRKW2NEbh46BP0FHuLFSWi2TnQEtp91Z6zOWNrU6QiyPg==,
            }

    '@vuepress/bundler-vite@2.0.0-rc.14':
        resolution:
            {
                integrity: sha512-kttbowYITMCX3ztz78Qb6bMfXRv/GEpNu+nALksu7j/QJQ0gOzI2is68PatbmzZRWOufVsf1Zf0A8BwolmVcXA==,
            }

    '@vuepress/cli@2.0.0-rc.23':
        resolution:
            {
                integrity: sha512-lNAvRf4zyfnl8pgUA/uj2yCgsroJJzUm2dEwmudOIvfSV+N5jMUQuomdE5gZemDDk2oE2gqyRPBOZ12LP2EEIg==,
            }
        hasBin: true

    '@vuepress/client@2.0.0-rc.14':
        resolution:
            {
                integrity: sha512-ULwxOiWoUi15HWQ6qH60gWjxSXB0797uExCUa4HgHV/8SpIqv4SHFn6jqjo7qCzOxuTqj1RT47JH3oWfUF4XPA==,
            }

    '@vuepress/client@2.0.0-rc.23':
        resolution:
            {
                integrity: sha512-/2sdQTOELCUgoEjy2XGqcDMHSAz1kdaMYBr+8zv5et2aYzpn9rYdW0SzXTprhc354ccN65xNHarr6uIbVJ1m0g==,
            }

    '@vuepress/core@2.0.0-rc.14':
        resolution:
            {
                integrity: sha512-Ly3fypjXGUgPzjfbXKJeyd59jxJgXkhxhWAGkH/rRyQeV8Nr7Wo1ah3H1MeGhlCRGH1T9Yd3Bz9W7QMoyWFfmg==,
            }

    '@vuepress/core@2.0.0-rc.23':
        resolution:
            {
                integrity: sha512-CkXDOCKJATxFciEuLCDtAzdCkGyNfCcmBYyhsvYLSJU8oiXgt27EjmXNKTpN+MNXSl934/353UERExGafhsTfg==,
            }

    '@vuepress/helper@2.0.0-rc.38':
        resolution:
            {
                integrity: sha512-IgKQCCbfX4zLkRxLwzNtTMKTZdflAlmBTUEkuD/uJrfFJjGvLShnkw2ONIlwSM6U+SWVHKfW5Ls8pndPvxpI1Q==,
            }
        peerDependencies:
            vuepress: 2.0.0-rc.14

    '@vuepress/highlighter-helper@2.0.0-rc.37':
        resolution:
            {
                integrity: sha512-l7qxuJJP0+zxDd42UctS0Oc240cCN7BvxfEx6XJfaYmn2Yncrbbk15gS9tUT3jeXB959JGm8uUhxpPP0/4w3kw==,
            }
        peerDependencies:
            vuepress: 2.0.0-rc.14

    '@vuepress/markdown@2.0.0-rc.14':
        resolution:
            {
                integrity: sha512-9xr693gkp71qwEbQLxpo1ybhJ+lA2k5SiuFUgqqrmR2a8CSL3gcmKEGM+y7GMnHvL63U2dYlc9pUOtJ5rG9O0Q==,
            }

    '@vuepress/markdown@2.0.0-rc.23':
        resolution:
            {
                integrity: sha512-KDC5xtd6GQBKsKkOKchJ5yxof/JES6StsBAmm5+S6WVJGOFRCVw5tpicFO9tgm1alwWFbX0WD5oloPq/ZOJtfA==,
            }

    '@vuepress/plugin-active-header-links@2.0.0-rc.38':
        resolution:
            {
                integrity: sha512-ERleWy3NBW8IWTrk8UgGMfFP1JJMi2SSGqBaQqAjkh2n2B6BSr+sY3U1yw39pnyFwdc+TwML5JomkV/W5pbTTw==,
            }
        peerDependencies:
            vuepress: 2.0.0-rc.14

    '@vuepress/plugin-back-to-top@2.0.0-rc.38':
        resolution:
            {
                integrity: sha512-KrEeyv2QX7YZVrvCBohPWdwFXwKFIwyb6HjEKW/2H82+XfBMg1D9b7vqCp/W4EJ1F6ERPYgJLj0sv2AockHZtg==,
            }
        peerDependencies:
            vuepress: 2.0.0-rc.14

    '@vuepress/plugin-copy-code@2.0.0-rc.38':
        resolution:
            {
                integrity: sha512-SKO88dEwkCn+2YRNGZJHId8sulas4B8tD8suzSwNyTi+9+T54hrhQpc4cN1GjfbxOPFcINAQsndZFKMX6Wg6tg==,
            }
        peerDependencies:
            vuepress: 2.0.0-rc.14

    '@vuepress/plugin-git@2.0.0-rc.38':
        resolution:
            {
                integrity: sha512-dRJiZ5PVuhhyu+R2BZOlyeqgxVikUUh2Vf6RNVN2DNWv4VHdYybFQuQ+kYDpldYyzoP8932aFRV0d2ocpvxEug==,
            }
        peerDependencies:
            vuepress: 2.0.0-rc.14

    '@vuepress/plugin-links-check@2.0.0-rc.38':
        resolution:
            {
                integrity: sha512-UAf7WpfIdMYD14H3N7oXhriOHmWiErWpNGaRGauZvTXPZV3VE8sSylZ7ezsYjepvWstFGqfN0AmBvl46S++AJg==,
            }
        peerDependencies:
            vuepress: 2.0.0-rc.14

    '@vuepress/plugin-markdown-container@2.0.0-rc.37':
        resolution:
            {
                integrity: sha512-o/jL/uHQ2U0x0crtODh2n4S51yG4BBmHw7DWrolP6e0FN6/PoQVsBenau5700c2iuouAfdrJ6G+tRbCrOx5ZjA==,
            }
        peerDependencies:
            vuepress: 2.0.0-rc.14

    '@vuepress/plugin-medium-zoom@2.0.0-rc.38':
        resolution:
            {
                integrity: sha512-IpROCeKzmSlfH9hRs3xhC3oa6SuqrC7TvgIW+uxWD6ffU5h0a3KEYflrB/Uz88+ZhYVHScB4ZYNR13SR9nic8Q==,
            }
        peerDependencies:
            vuepress: 2.0.0-rc.14

    '@vuepress/plugin-nprogress@2.0.0-rc.38':
        resolution:
            {
                integrity: sha512-KtTvwOA25n8KtXQ1adL3Pa0vf2OdosAxG4UMYGbULe1ScCH9ER86B+cD3vG+pAXLSolNlKmg+VsGjQcO+vF4jQ==,
            }
        peerDependencies:
            vuepress: 2.0.0-rc.14

    '@vuepress/plugin-palette@2.0.0-rc.37':
        resolution:
            {
                integrity: sha512-wzsywEeZFHOcRITIff1SC0jXsMasze3t0d9gc0cp5iB/OW3bEdhes4mFmPtZZmWfnlmgajq/7uTEavEXVWJTIA==,
            }
        peerDependencies:
            vuepress: 2.0.0-rc.14

    '@vuepress/plugin-prismjs@2.0.0-rc.37':
        resolution:
            {
                integrity: sha512-39m6oYZzW0XqwtyTI1QEidQ7GIQAKQZG7q+VXO1E5ZURWh6YepjSodA+zgxhIAFcNx69NR77EaSp2WBO10sdZQ==,
            }
        peerDependencies:
            vuepress: 2.0.0-rc.14

    '@vuepress/plugin-search@2.0.0-rc.38':
        resolution:
            {
                integrity: sha512-5FTyewhnE9me8EzTXVPJYvnDyo90gw0shkXDfqmImqygk3LFcpKSxJE7imSIPjFBl+Vl9zop+EK2YJF/l4KvlQ==,
            }
        peerDependencies:
            vuepress: 2.0.0-rc.14

    '@vuepress/plugin-seo@2.0.0-rc.38':
        resolution:
            {
                integrity: sha512-H/f2AtEYohFy0QJv/mbwmdDj0NgY5mpbKY1GtPW+LBn5fymWJ37TZ+gz+/+Htq4BdEbWQmcIj2XteTxdzeyAvQ==,
            }
        peerDependencies:
            vuepress: 2.0.0-rc.14

    '@vuepress/plugin-shiki@2.0.0-rc.38':
        resolution:
            {
                integrity: sha512-e+4OiDxry48bGskgvpxItsNxLOjAckMjASNcH9xGaXeUH3LiwTaCDIBbb89GeIh1LJ4Xnjw1HMlkpomgQmrI8A==,
            }
        peerDependencies:
            vuepress: 2.0.0-rc.14

    '@vuepress/plugin-sitemap@2.0.0-rc.38':
        resolution:
            {
                integrity: sha512-R5arITfgVxvdpsapUG48vWR0/loy70MGYC97XU5m9BbNh/Wd7y+QXn6OOAXTAT4U4Vl6c18zMeq3kVyrhj0dKQ==,
            }
        peerDependencies:
            vuepress: 2.0.0-rc.14

    '@vuepress/plugin-theme-data@2.0.0-rc.38':
        resolution:
            {
                integrity: sha512-YeqhtIzBbdB9OORY2M/N+c8O0HqqfEj/6H8waGXfBxHnb/M+kTJ2PnmCjiqrjiTG1JuhuZOpxIjG/rio2VV3+A==,
            }
        peerDependencies:
            vuepress: 2.0.0-rc.14

    '@vuepress/shared@2.0.0-rc.14':
        resolution:
            {
                integrity: sha512-VDDnPpz4x1Q07richcVRGbc4qc2RG/6bKoEYSImofTFzvdmHer538ouv8kD2SNU10UrSOpxxUiphnhlhNIe03A==,
            }

    '@vuepress/shared@2.0.0-rc.23':
        resolution:
            {
                integrity: sha512-keUT4ZXVN0LvNWRxDOSjvyePZHoAmedVQvFqFWfH/3JjzLU1nrhn+WXucNtlJh6OqZZD5sdzCxnrotkb7MEnVw==,
            }

    '@vuepress/theme-default@2.0.0-rc.38':
        resolution:
            {
                integrity: sha512-KOblnoNisC+0KpBta+KYXhYdYV832Ctk0cksh+LO5n2mKYfgLwn4YmzDW3bsgmTs3hxJ4gwkMkKveMAj24uDAg==,
            }
        peerDependencies:
            sass-loader: ^14.0.0
            vuepress: 2.0.0-rc.14
        peerDependenciesMeta:
            sass-loader:
                optional: true

    '@vuepress/utils@2.0.0-rc.14':
        resolution:
            {
                integrity: sha512-1h/5qcKBeIhIg6SZM2IoZVOaIdFSeQ1CdEWadqQWy1uwupEeVrU3QPkjFyn0vUt0O/EuuVqQcLLC8OuS/wldNw==,
            }

    '@vuepress/utils@2.0.0-rc.23':
        resolution:
            {
                integrity: sha512-nuert5yo58GS5g9UVGNPY3xCLuob1jg7p5t9gYThUIjWp4treFJZDgV8YGbrhmNxrvrS5pWyC9HYMTWRDdO98A==,
            }

    '@vueuse/core@10.11.1':
        resolution:
            {
                integrity: sha512-guoy26JQktXPcz+0n3GukWIy/JDNKti9v6VEMu6kV2sYBsWuGiTU8OWdg+ADfUbHg3/3DlqySDe7JmdHrktiww==,
            }

    '@vueuse/metadata@10.11.1':
        resolution:
            {
                integrity: sha512-IGa5FXd003Ug1qAZmyE8wF3sJ81xGLSqTqtQ6jaVfkeZ4i5kS2mwQF61yhVqojRnenVew5PldLyRgvdl4YYuSw==,
            }

    '@vueuse/shared@10.11.1':
        resolution:
            {
                integrity: sha512-LHpC8711VFZlDaYUXEBbFBCQ7GS3dVU9mjOhhMhXP6txTV4EhYQg/KGnQuvt/sPAtoUKq7VVUnL6mVtFoL42sA==,
            }

    '@zip.js/zip.js@2.7.62':
        resolution:
            {
                integrity: sha512-OaLvZ8j4gCkLn048ypkZu29KX30r8/OfFF2w4Jo5WXFr+J04J+lzJ5TKZBVgFXhlvSkqNFQdfnY1Q8TMTCyBVA==,
            }
        engines: { bun: '>=0.7.0', deno: '>=1.0.0', node: '>=16.5.0' }

    acorn-walk@8.3.4:
        resolution:
            {
                integrity: sha512-ueEepnujpqee2o5aIYnvHU6C0A42MNdsIDeqy5BydrkuC5R1ZuUFnm27EeFJGoEHJQgn3uleRvmTXaJgfXbt4g==,
            }
        engines: { node: '>=0.4.0' }

    acorn@8.15.0:
        resolution:
            {
                integrity: sha512-NZyJarBfL7nWwIq+FDL6Zp/yHEhePMNnnJ0y3qfieCrmNvYct8uvtiV41UvlSe6apAfk0fY1FbWx+NwfmpvtTg==,
            }
        engines: { node: '>=0.4.0' }
        hasBin: true

    aggregate-error@4.0.1:
        resolution:
            {
                integrity: sha512-0poP0T7el6Vq3rstR8Mn4V/IQrpBLO6POkUSrN7RhyY+GF/InCFShQzsQ39T25gkHhLgSLByyAz+Kjb+c2L98w==,
            }
        engines: { node: '>=12' }

    all-iso-language-codes@1.0.17:
        resolution:
            {
                integrity: sha512-mZuA7btyR5OaqHCiyNleIm5vlhD6UZkn1xxWJPoojl0w+D5B2IiJcJDixFCczmdeQMKmtGBicAnut1oyXFypZQ==,
            }

    ansi-escapes@4.3.2:
        resolution:
            {
                integrity: sha512-gKXj5ALrKWQLsYG9jlTRmR/xKluxHV+Z9QEwNIgCfM1/uwPMCuzVVnh5mwTd+OuBZcwSIMbqssNWRm1lE51QaQ==,
            }
        engines: { node: '>=8' }

    ansi-regex@5.0.1:
        resolution:
            {
                integrity: sha512-quJQXlTSUGL2LH9SUXo8VwsY4soanhgo6LNSm84E1LBcE8s3O0wpdiRzyR9z/ZZJMlMWv37qOOb9pdJlMUEKFQ==,
            }
        engines: { node: '>=8' }

    ansi-regex@6.1.0:
        resolution:
            {
                integrity: sha512-7HSX4QQb4CspciLpVFwyRe79O3xsIZDDLER21kERQ71oaPodF8jL725AgJMFAYbooIqolJoRLuM81SpeUkpkvA==,
            }
        engines: { node: '>=12' }

    ansi-styles@4.3.0:
        resolution:
            {
                integrity: sha512-zbB9rCJAT1rbjiVDb2hqKFHNYLxgtk8NURxZ3IZwD3F6NtxbXZQCnnSi1Lkx+IDohdPlFp222wVALIheZJQSEg==,
            }
        engines: { node: '>=8' }

    ansi-styles@5.2.0:
        resolution:
            {
                integrity: sha512-Cxwpt2SfTzTtXcfOlzGEee8O+c+MmUgGrNiBcXnuWxuFJHe6a5Hz7qwhwe5OgaSYI0IJvkLqWX1ASG+cJOkEiA==,
            }
        engines: { node: '>=10' }

    anymatch@3.1.3:
        resolution:
            {
                integrity: sha512-KMReFUr0B4t+D+OBkjR3KYqvocp2XaSzO55UcB6mgQMd3KbcE+mWTyvVV7D/zsdEbNnV6acZUutkiHQXvTr1Rw==,
            }
        engines: { node: '>= 8' }

    arg@4.1.3:
        resolution:
            {
                integrity: sha512-58S9QDqG0Xx27YwPSt9fJxivjYl432YCwfDMfZ+71RAqUrZef7LrKQZ3LHLOwCS4FLNBplP533Zx895SeOCHvA==,
            }

    arg@5.0.2:
        resolution:
            {
                integrity: sha512-PYjyFOLKQ9y57JvQ6QLo8dAgNqswh8M1RMJYdQduT6xbWSgK36P/Z/v+p888pM69jMMfS8Xd8F6I1kQ/I9HUGg==,
            }

    argparse@1.0.10:
        resolution:
            {
                integrity: sha512-o5Roy6tNG4SL/FOkCAN6RzjiakZS25RLYFrcMttJqbdd8BWrnA+fGz57iN5Pb06pvBGvl5gQ0B48dJlslXvoTg==,
            }

    argparse@2.0.1:
        resolution:
            {
                integrity: sha512-8+9WqebbFzpX9OR+Wa6O29asIogeRMzcGtAINdpMHHyAg10f05aSFVBbcEqGf/PXw1EjAZ+q2/bEBg3DvurK3Q==,
            }

    async@3.2.6:
        resolution:
            {
                integrity: sha512-htCUDlxyyCLMgaM3xXg0C0LW2xqfuQ6p05pCEIsXuyQ+a1koYKTuBMzRNwmybfLgvJDMd0r1LTn4+E0Ti6C2AA==,
            }

    autoprefixer@10.4.21:
        resolution:
            {
                integrity: sha512-O+A6LWV5LDHSJD3LjHYoNi4VLsj/Whi7k6zG12xTYaU4cQ8oxQGckXNX8cRHK5yOZ/ppVHe0ZBXGzSV9jXdVbQ==,
            }
        engines: { node: ^10 || ^12 || >=14 }
        hasBin: true
        peerDependencies:
            postcss: ^8.1.0

    babel-jest@29.7.0:
        resolution:
            {
                integrity: sha512-BrvGY3xZSwEcCzKvKsCi2GgHqDqsYkOP4/by5xCgIwGXQxIEh+8ew3gmrE1y7XRR6LHZIj6yLYnUi/mm2KXKBg==,
            }
        engines: { node: ^14.15.0 || ^16.10.0 || >=18.0.0 }
        peerDependencies:
            '@babel/core': ^7.8.0

    babel-plugin-istanbul@6.1.1:
        resolution:
            {
                integrity: sha512-Y1IQok9821cC9onCx5otgFfRm7Lm+I+wwxOx738M/WLPZ9Q42m4IG5W0FNX8WLL2gYMZo3JkuXIH2DOpWM+qwA==,
            }
        engines: { node: '>=8' }

    babel-plugin-jest-hoist@29.6.3:
        resolution:
            {
                integrity: sha512-ESAc/RJvGTFEzRwOTT4+lNDk/GNHMkKbNzsvT0qKRfDyyYTskxB5rnU2njIDYVxXCBHHEI1c0YwHob3WaYujOg==,
            }
        engines: { node: ^14.15.0 || ^16.10.0 || >=18.0.0 }

    babel-preset-current-node-syntax@1.1.0:
        resolution:
            {
                integrity: sha512-ldYss8SbBlWva1bs28q78Ju5Zq1F+8BrqBZZ0VFhLBvhh6lCpC2o3gDJi/5DRLs9FgYZCnmPYIVFU4lRXCkyUw==,
            }
        peerDependencies:
            '@babel/core': ^7.0.0

    babel-preset-jest@29.6.3:
        resolution:
            {
                integrity: sha512-0B3bhxR6snWXJZtR/RliHTDPRgn1sNHOR0yVtq/IiQFyuOVjFS+wuio/R4gSNkyYmKmJB4wGZv2NZanmKmTnNA==,
            }
        engines: { node: ^14.15.0 || ^16.10.0 || >=18.0.0 }
        peerDependencies:
            '@babel/core': ^7.0.0

    balanced-match@1.0.2:
        resolution:
            {
                integrity: sha512-3oSeUO0TMV67hN1AmbXsK4yaqU7tjiHlbxRDZOpH0KW9+CeX4bRAaX0Anxt0tx2MrpRpWwQaPwIlISEJhYU5Pw==,
            }

    base64-js@1.5.1:
        resolution:
            {
                integrity: sha512-AKpaYlHn8t4SVbOHCy+b5+KKgvR4vrsD8vbvrbiQJps7fKDTkjkDry6ji0rUJjC0kzbNePLwzxq8iypo41qeWA==,
            }

    better-sqlite3@9.6.0:
        resolution:
            {
                integrity: sha512-yR5HATnqeYNVnkaUTf4bOP2dJSnyhP4puJN/QPRyx4YkBEEUxib422n2XzPqDEHjQQqazoYoADdAm5vE15+dAQ==,
            }

    binary-extensions@2.3.0:
        resolution:
            {
                integrity: sha512-Ceh+7ox5qe7LJuLHoY0feh3pHuUDHAcRUeyL2VYghZwfpkNIy/+8Ocg0a3UuSoYzavmylwuLWQOf3hl0jjMMIw==,
            }
        engines: { node: '>=8' }

    bindings@1.5.0:
        resolution:
            {
                integrity: sha512-p2q/t/mhvuOj/UeLlV6566GD/guowlr0hHxClI0W9m7MWYkL1F0hLo+0Aexs9HSPCtR1SXQ0TD3MMKrXZajbiQ==,
            }

    birpc@2.3.0:
        resolution:
            {
                integrity: sha512-ijbtkn/F3Pvzb6jHypHRyve2QApOCZDR25D/VnkY2G/lBNcXCTsnsCxgY4k4PkVB7zfwzYbY3O9Lcqe3xufS5g==,
            }

    bl@4.1.0:
        resolution:
            {
                integrity: sha512-1W07cM9gS6DcLperZfFSj+bWLtaPGSOHWhPiGzXmvVJbRLdG82sH/Kn8EtW1VqWVA54AKf2h5k5BbnIbwF3h6w==,
            }

    boolbase@1.0.0:
        resolution:
            {
                integrity: sha512-JZOSA7Mo9sNGB8+UjSgzdLtokWAky1zbztM3WRLCbZ70/3cTANmQmOdR7y2g+J0e2WXywy1yS468tY+IruqEww==,
            }

    bowser@2.11.0:
        resolution:
            {
                integrity: sha512-AlcaJBi/pqqJBIQ8U9Mcpc9i8Aqxn88Skv5d+xBX006BY5u8N3mGLHa5Lgppa7L/HfwgwLgZ6NYs+Ag6uUmJRA==,
            }

    brace-expansion@1.1.12:
        resolution:
            {
                integrity: sha512-9T9UjW3r0UW5c1Q7GTwllptXwhvYmEzFhzMfZ9H7FQWt+uZePjZPjBP/W1ZEyZ1twGWom5/56TF4lPcqjnDHcg==,
            }

    brace-expansion@2.0.2:
        resolution:
            {
                integrity: sha512-Jt0vHyM+jmUBqojB7E1NIYadt0vI0Qxjxd2TErW94wDz+E2LAm5vKMXXwg6ZZBTHPuUlDgQHKXvjGBdfcF1ZDQ==,
            }

    braces@3.0.3:
        resolution:
            {
                integrity: sha512-yQbXgO/OSZVD2IsiLlro+7Hf6Q18EJrKSEsdoMzKePKXct3gvD8oLcOQdIzGupr5Fj+EDe8gO/lxc1BzfMpxvA==,
            }
        engines: { node: '>=8' }

    browserslist@4.25.0:
        resolution:
            {
                integrity: sha512-PJ8gYKeS5e/whHBh8xrwYK+dAvEj7JXtz6uTucnMRB8OiGTsKccFekoRrjajPBHV8oOY+2tI4uxeceSimKwMFA==,
            }
        engines: { node: ^6 || ^7 || ^8 || ^9 || ^10 || ^11 || ^12 || >=13.7 }
        hasBin: true

    bs-logger@0.2.6:
        resolution:
            {
                integrity: sha512-pd8DCoxmbgc7hyPKOvxtqNcjYoOsABPQdcCUjGp3d42VR2CX1ORhk2A87oqqu5R1kk+76nsxZupkmyd+MVtCog==,
            }
        engines: { node: '>= 6' }

    bser@2.1.1:
        resolution:
            {
                integrity: sha512-gQxTNE/GAfIIrmHLUE3oJyp5FO6HRBfhjnw4/wMmA63ZGDJnWBmgY/lyQBpnDUkGmAhbSe39tx2d/iTOAfglwQ==,
            }

    buffer-from@1.1.2:
        resolution:
            {
                integrity: sha512-E+XQCRwSbaaiChtv6k6Dwgc+bx+Bs6vuKJHHl5kox/BaKbhiXzqQOwK4cO22yElGp2OCmjwVhT3HmxgyPGnJfQ==,
            }

    buffer@5.7.1:
        resolution:
            {
                integrity: sha512-EHcyIPBQ4BSGlvjB16k5KgAJ27CIsHY/2JBmCRReo48y9rQ3MaUzWX3KVlBa4U7MyX02HdVj0K7C3WaB3ju7FQ==,
            }

    cac@6.7.14:
        resolution:
            {
                integrity: sha512-b6Ilus+c3RrdDk+JhLKUAQfzzgLEPy6wcXqS7f/xe1EETvsDP6GORG7SFuOs6cID5YkqchW/LXZbX5bc8j7ZcQ==,
            }
        engines: { node: '>=8' }

    callsites@3.1.0:
        resolution:
            {
                integrity: sha512-P8BjAsXvZS+VIDUI11hHCQEv74YT67YUi5JJFNWIqL235sBmjX4+qx9Muvls5ivyNENctx46xQLQ3aTuE7ssaQ==,
            }
        engines: { node: '>=6' }

    camelcase@5.3.1:
        resolution:
            {
                integrity: sha512-L28STB170nwWS63UjtlEOE3dldQApaJXZkOI1uMFfzf3rRuPegHaHesyee+YxQ+W6SvRDQV6UrdOdRiR153wJg==,
            }
        engines: { node: '>=6' }

    camelcase@6.3.0:
        resolution:
            {
                integrity: sha512-Gmy6FhYlCY7uOElZUSbxo2UCDH8owEk996gkbrpsgGtrJLM3J7jGxl9Ic7Qwwj4ivOE5AWZWRMecDdF7hqGjFA==,
            }
        engines: { node: '>=10' }

    caniuse-lite@1.0.30001723:
        resolution:
            {
                integrity: sha512-1R/elMjtehrFejxwmexeXAtae5UO9iSyFn6G/I806CYC/BLyyBk1EPhrKBkWhy6wM6Xnm47dSJQec+tLJ39WHw==,
            }

    ccount@2.0.1:
        resolution:
            {
                integrity: sha512-eyrF0jiFpY+3drT6383f1qhkbGsLSifNAjA61IUjZjmLCWjItY6LB9ft9YhoDgwfmclB2zhu51Lc7+95b8NRAg==,
            }

    chalk@4.1.2:
        resolution:
            {
                integrity: sha512-oKnbhFyRIXpUuez8iBMmyEa4nbj4IOQyuhc/wy9kY7/WVPcwIO9VA668Pu8RkO7+0G76SLROeyw9CpQ061i4mA==,
            }
        engines: { node: '>=10' }

    chalk@5.4.1:
        resolution:
            {
                integrity: sha512-zgVZuo2WcZgfUEmsn6eO3kINexW8RAE4maiQ8QNs8CtpPCSyMiYsULR3HQYkm3w8FIA3SberyMJMSldGsW+U3w==,
            }
        engines: { node: ^12.17.0 || ^14.13 || >=16.0.0 }

    char-regex@1.0.2:
        resolution:
            {
                integrity: sha512-kWWXztvZ5SBQV+eRgKFeh8q5sLuZY2+8WUIzlxWVTg+oGwY14qylx1KbKzHd8P6ZYkAg0xyIDU9JMHhyJMZ1jw==,
            }
        engines: { node: '>=10' }

    character-entities-html4@2.1.0:
        resolution:
            {
                integrity: sha512-1v7fgQRj6hnSwFpq1Eu0ynr/CDEw0rXo2B61qXrLNdHZmPKgb7fqS1a2JwF0rISo9q77jDI8VMEHoApn8qDoZA==,
            }

    character-entities-legacy@3.0.0:
        resolution:
            {
                integrity: sha512-RpPp0asT/6ufRm//AJVwpViZbGM/MkjQFxJccQRHmISF/22NBtsHqAWmL+/pmkPWoIUJdWyeVleTl1wydHATVQ==,
            }

    chardet@0.7.0:
        resolution:
            {
                integrity: sha512-mT8iDcrh03qDGRRmoA2hmBJnxpllMR+0/0qlzjqZES6NdiWDcZkCNAk4rPFZ9Q85r27unkiNNg8ZOiwZXBHwcA==,
            }

    cheerio-select@2.1.0:
        resolution:
            {
                integrity: sha512-9v9kG0LvzrlcungtnJtpGNxY+fzECQKhK4EGJX2vByejiMX84MFNQw4UxPJl3bFbTMw+Dfs37XaIkCwTZfLh4g==,
            }

    cheerio@1.0.0-rc.12:
        resolution:
            {
                integrity: sha512-VqR8m68vM46BNnuZ5NtnGBKIE/DfN0cRIzg9n40EIq9NOv90ayxLBXA8fXC5gquFRGJSTRqBq25Jt2ECLR431Q==,
            }
        engines: { node: '>= 6' }

    chokidar@3.6.0:
        resolution:
            {
                integrity: sha512-7VT13fmjotKpGipCW9JEQAusEPE+Ei8nl6/g4FBAmIm0GOOLMua9NDDo/DWp0ZAxCr3cPq5ZpBqmPAQgDda2Pw==,
            }
        engines: { node: '>= 8.10.0' }

    chokidar@4.0.3:
        resolution:
            {
                integrity: sha512-Qgzu8kfBvo+cA4962jnP1KkS6Dop5NS6g7R5LFYJr4b8Ub94PPQXUksCw9PvXoeXPRRddRNC5C1JQUR2SMGtnA==,
            }
        engines: { node: '>= 14.16.0' }

    chownr@1.1.4:
        resolution:
            {
                integrity: sha512-jJ0bqzaylmJtVnNgzTeSOs8DPavpbYgEr/b0YL8/2GO3xJEhInFmhKMUnEJQjZumK7KXGFhUy89PrsJWlakBVg==,
            }

    ci-info@3.9.0:
        resolution:
            {
                integrity: sha512-NIxF55hv4nSqQswkAeiOi1r83xy8JldOFDTWiug55KBu9Jnblncd2U6ViHmYgHf01TPZS77NJBhBMKdWj9HQMQ==,
            }
        engines: { node: '>=8' }

    cjs-module-lexer@1.4.3:
        resolution:
            {
                integrity: sha512-9z8TZaGM1pfswYeXrUpzPrkx8UnWYdhJclsiYMm6x/w5+nN+8Tf/LnAgfLGQCm59qAOxU8WwHEq2vNwF6i4j+Q==,
            }

    clean-stack@4.2.0:
        resolution:
            {
                integrity: sha512-LYv6XPxoyODi36Dp976riBtSY27VmFo+MKqEU9QCCWyTrdEPDog+RWA7xQWHi6Vbp61j5c4cdzzX1NidnwtUWg==,
            }
        engines: { node: '>=12' }

    cli-cursor@5.0.0:
        resolution:
            {
                integrity: sha512-aCj4O5wKyszjMmDT4tZj93kxyydN/K5zPWSCe6/0AV/AA1pqe5ZBIw0a2ZfPQV7lL5/yb5HsUreJ6UFAF1tEQw==,
            }
        engines: { node: '>=18' }

    cli-spinners@2.9.2:
        resolution:
            {
                integrity: sha512-ywqV+5MmyL4E7ybXgKys4DugZbX0FC6LnwrhjuykIjnK9k8OQacQ7axGKnjDXWNhns0xot3bZI5h55H8yo9cJg==,
            }
        engines: { node: '>=6' }

    cli-width@4.1.0:
        resolution:
            {
                integrity: sha512-ouuZd4/dm2Sw5Gmqy6bGyNNNe1qt9RpmxveLSO7KcgsTnU7RXfsw+/bukWGo1abgBiMAic068rclZsO4IWmmxQ==,
            }
        engines: { node: '>= 12' }

    cliui@8.0.1:
        resolution:
            {
                integrity: sha512-BSeNnyus75C4//NQ9gQt1/csTXyo/8Sb+afLAkzAptFuMsod9HFokGNudZpi/oQV73hnVK+sR+5PVRMd+Dr7YQ==,
            }
        engines: { node: '>=12' }

    co@4.6.0:
        resolution:
            {
                integrity: sha512-QVb0dM5HvG+uaxitm8wONl7jltx8dqhfU33DcqtOZcLSVIKSDDLDi7+0LbAKiyI8hD9u42m2YxXSkMGWThaecQ==,
            }
        engines: { iojs: '>= 1.0.0', node: '>= 0.12.0' }

    collect-v8-coverage@1.0.2:
        resolution:
            {
                integrity: sha512-lHl4d5/ONEbLlJvaJNtsF/Lz+WvB07u2ycqTYbdrq7UypDXailES4valYb2eWiJFxZlVmpGekfqoxQhzyFdT4Q==,
            }

    color-convert@2.0.1:
        resolution:
            {
                integrity: sha512-RRECPsj7iu/xb5oKYcsFHSppFNnsj/52OVTRKb4zP5onXwVF3zVmmToNcOfGC+CRDpfK/U584fMg38ZHCaElKQ==,
            }
        engines: { node: '>=7.0.0' }

    color-name@1.1.4:
        resolution:
            {
                integrity: sha512-dOy+3AuW3a2wNbZHIuMZpTcgjGuLU/uBL/ubcZF9OXbDo8ff4O8yVp5Bf0efS8uEoYo5q4Fx7dY9OgQGXgAsQA==,
            }

    comma-separated-tokens@2.0.3:
        resolution:
            {
                integrity: sha512-Fu4hJdvzeylCfQPp9SGWidpzrMs7tTrlu6Vb8XGaRGck8QSNZJJp538Wrb60Lax4fPwR64ViY468OIUTbRlGZg==,
            }

    commander@12.1.0:
        resolution:
            {
                integrity: sha512-Vw8qHK3bZM9y/P10u3Vib8o/DdkvA2OtPtZvD871QKjy74Wj1WSKFILMPRPSdUSx5RFK1arlJzEtA4PkFgnbuA==,
            }
        engines: { node: '>=18' }

    concat-map@0.0.1:
        resolution:
            {
                integrity: sha512-/Srv4dswyQNBfohGpz9o6Yb3Gz3SrUDqBH5rTuhGR7ahtlbYKnVxw2bCFMRljaA7EXHaXZ8wsHdodFvbkhKmqg==,
            }

    connect-history-api-fallback@2.0.0:
        resolution:
            {
                integrity: sha512-U73+6lQFmfiNPrYbXqr6kZ1i1wiRqXnp2nhMsINseWXO8lDau0LGEffJ8kQi4EjLZympVgRdvqjAgiZ1tgzDDA==,
            }
        engines: { node: '>=0.8' }

    convert-source-map@2.0.0:
        resolution:
            {
                integrity: sha512-Kvp459HrV2FEJ1CAsi1Ku+MY3kasH19TFykTz2xWmMeq6bk2NU3XXvfJ+Q61m0xktWwt+1HSYf3JZsTms3aRJg==,
            }

    copy-anything@3.0.5:
        resolution:
            {
                integrity: sha512-yCEafptTtb4bk7GLEQoM8KVJpxAfdBJYaXyzQEgQQQgYrZiDp8SJmGKlYza6CYjEDNstAdNdKA3UuoULlEbS6w==,
            }
        engines: { node: '>=12.13' }

    create-jest@29.7.0:
        resolution:
            {
                integrity: sha512-Adz2bdH0Vq3F53KEMJOoftQFutWCukm6J24wbPWRO4k1kMY7gS7ds/uoJkNuV8wDCtWWnuwGcJwpWcih+zEW1Q==,
            }
        engines: { node: ^14.15.0 || ^16.10.0 || >=18.0.0 }
        hasBin: true

    create-require@1.1.1:
        resolution:
            {
                integrity: sha512-dcKFX3jn0MpIaXjisoRvexIJVEKzaq7z2rZKxf+MSr9TkdmHmsU4m2lcLojrj/FHl8mk5VxMmYA+ftRkP/3oKQ==,
            }

    cross-spawn@7.0.6:
        resolution:
            {
                integrity: sha512-uV2QOWP2nWzsy2aMp8aRibhi9dlzF5Hgh5SHaB9OiTGEyDTiJJyx0uy51QXdyWbtAHNua4XJzUKca3OzKUd3vA==,
            }
        engines: { node: '>= 8' }

    css-select@5.1.0:
        resolution:
            {
                integrity: sha512-nwoRF1rvRRnnCqqY7updORDsuqKzqYJ28+oSMaJMMgOauh3fvwHqMS7EZpIPqK8GL+g9mKxF1vP/ZjSeNjEVHg==,
            }

    css-what@6.1.0:
        resolution:
            {
                integrity: sha512-HTUrgRJ7r4dsZKU6GjmpfRK1O76h97Z8MfS1G0FozR+oF2kG6Vfe8JE6zwrkbxigziPHinCJ+gCPjA9EaBDtRw==,
            }
        engines: { node: '>= 6' }

    cssom@0.5.0:
        resolution:
            {
                integrity: sha512-iKuQcq+NdHqlAcwUY0o/HL69XQrUaQdMjmStJ8JFmUaiiQErlhrmuigkg/CU4E2J0IyUKUrMAgl36TvN67MqTw==,
            }

    csstype@3.1.3:
        resolution:
            {
                integrity: sha512-M1uQkMl8rQK/szD0LNhtqxIPLpimGm8sOBwU7lLnCpSbTyY3yeU1Vc7l4KT5zT4s/yOxHH5O7tIuuLOCnLADRw==,
            }

    debug@4.4.1:
        resolution:
            {
                integrity: sha512-KcKCqiftBJcZr++7ykoDIEwSa3XWowTfNPo92BYxjXiyYEVrUQh2aLyhxBCwww+heortUFxEJYcRzosstTEBYQ==,
            }
        engines: { node: '>=6.0' }
        peerDependencies:
            supports-color: '*'
        peerDependenciesMeta:
            supports-color:
                optional: true

    decompress-response@6.0.0:
        resolution:
            {
                integrity: sha512-aW35yZM6Bb/4oJlZncMH2LCoZtJXTRxES17vE3hoRiowU2kWHaJKFkSBDnDR+cm9J+9QhXmREyIfv0pji9ejCQ==,
            }
        engines: { node: '>=10' }

    dedent@1.6.0:
        resolution:
            {
                integrity: sha512-F1Z+5UCFpmQUzJa11agbyPVMbpgT/qA3/SKyJ1jyBgm7dUcUEa8v9JwDkerSQXfakBwFljIxhOJqGkjUwZ9FSA==,
            }
        peerDependencies:
            babel-plugin-macros: ^3.1.0
        peerDependenciesMeta:
            babel-plugin-macros:
                optional: true

    deep-extend@0.6.0:
        resolution:
            {
                integrity: sha512-LOHxIOaPYdHlJRtCQfDIVZtfw/ufM8+rVj649RIHzcm/vGwQRXFt6OPqIFWsm2XEMrNIEtWR64sY1LEKD2vAOA==,
            }
        engines: { node: '>=4.0.0' }

    deepmerge@4.3.1:
        resolution:
            {
                integrity: sha512-3sUqbMEc77XqpdNO7FRyRog+eW3ph+GYCbj+rK+uYyRMuwsVy0rMiVtPn+QJlKFvWP/1PYpapqYn0Me2knFn+A==,
            }
        engines: { node: '>=0.10.0' }

    del@7.0.0:
        resolution:
            {
                integrity: sha512-tQbV/4u5WVB8HMJr08pgw0b6nG4RGt/tj+7Numvq+zqcvUFeMaIWWOUFltiU+6go8BSO2/ogsB4EasDaj0y68Q==,
            }
        engines: { node: '>=14.16' }

    dequal@2.0.3:
        resolution:
            {
                integrity: sha512-0je+qPKHEMohvfRTCEo3CrPG6cAzAYgmzKyxRiYSSDkS6eGJdyVJm7WaYA5ECaAD9wLB2T4EEeymA5aFVcYXCA==,
            }
        engines: { node: '>=6' }

    detect-libc@1.0.3:
        resolution:
            {
                integrity: sha512-pGjwhsmsp4kL2RTz08wcOlGN83otlqHeD/Z5T8GXZB+/YcpQ/dgo+lbU8ZsGxV0HIvqqxo9l7mqYwyYMD9bKDg==,
            }
        engines: { node: '>=0.10' }
        hasBin: true

    detect-libc@2.0.4:
        resolution:
            {
                integrity: sha512-3UDv+G9CsCKO1WKMGw9fwq/SWJYbI0c5Y7LU1AXYoDdbhE2AHQ6N6Nb34sG8Fj7T5APy8qXDCKuuIHd1BR0tVA==,
            }
        engines: { node: '>=8' }

    detect-newline@3.1.0:
        resolution:
            {
                integrity: sha512-TLz+x/vEXm/Y7P7wn1EJFNLxYpUD4TgMosxY6fAVJUnJMbupHBOncxyWUG9OpTaH9EBD7uFI5LfEgmMOc54DsA==,
            }
        engines: { node: '>=8' }

    devlop@1.1.0:
        resolution:
            {
                integrity: sha512-RWmIqhcFf1lRYBvNmr7qTNuyCt/7/ns2jbpp1+PalgE/rDQcBT0fioSMUpJ93irlUhC5hrg4cYqe6U+0ImW0rA==,
            }

    diff-sequences@29.6.3:
        resolution:
            {
                integrity: sha512-EjePK1srD3P08o2j4f0ExnylqRs5B9tJjcp9t1krH2qRi8CCdsYfwe9JgSLurFBWwq4uOlipzfk5fHNvwFKr8Q==,
            }
        engines: { node: ^14.15.0 || ^16.10.0 || >=18.0.0 }

    diff@4.0.2:
        resolution:
            {
                integrity: sha512-58lmxKSA4BNyLz+HHMUzlOEpg09FV+ev6ZMe3vJihgdxzgcwZ8VoEEPmALCZG9LmqfVoNMMKpttIYTVG6uDY7A==,
            }
        engines: { node: '>=0.3.1' }

    dir-glob@3.0.1:
        resolution:
            {
                integrity: sha512-WkrWp9GR4KXfKGYzOLmTuGVi1UWFfws377n9cc55/tb6DuqyF6pcQ5AbiHEshaDpY9v6oaSr2XCDidGmMwdzIA==,
            }
        engines: { node: '>=8' }

    dom-serializer@2.0.0:
        resolution:
            {
                integrity: sha512-wIkAryiqt/nV5EQKqQpo3SToSOV9J0DnbJqwK7Wv/Trc92zIAYZ4FlMu+JPFW1DfGFt81ZTCGgDEabffXeLyJg==,
            }

    domelementtype@2.3.0:
        resolution:
            {
                integrity: sha512-OLETBj6w0OsagBwdXnPdN0cnMfF9opN69co+7ZrbfPGrdpPVNBUj02spi6B1N7wChLQiPn4CSH/zJvXw56gmHw==,
            }

    domhandler@5.0.3:
        resolution:
            {
                integrity: sha512-cgwlv/1iFQiFnU96XXgROh8xTeetsnJiDsTc7TYCLFd9+/WNkIqPTxiM/8pSd8VIrhXGTf1Ny1q1hquVqDJB5w==,
            }
        engines: { node: '>= 4' }

    domutils@3.2.2:
        resolution:
            {
                integrity: sha512-6kZKyUajlDuqlHKVX1w7gyslj9MPIXzIFiz/rGu35uC1wMi+kMhQwGhl4lt9unC9Vb9INnY9Z3/ZA3+FhASLaw==,
            }

    ejs@3.1.10:
        resolution:
            {
                integrity: sha512-UeJmFfOrAQS8OJWPZ4qtgHyWExa088/MtK5UEyoJGFH67cDEXkZSviOiKRCZ4Xij0zxI3JECgYs3oKx+AizQBA==,
            }
        engines: { node: '>=0.10.0' }
        hasBin: true

    electron-to-chromium@1.5.167:
        resolution:
            {
                integrity: sha512-LxcRvnYO5ez2bMOFpbuuVuAI5QNeY1ncVytE/KXaL6ZNfzX1yPlAO0nSOyIHx2fVAuUprMqPs/TdVhUFZy7SIQ==,
            }

    emittery@0.13.1:
        resolution:
            {
                integrity: sha512-DeWwawk6r5yR9jFgnDKYt4sLS0LmHJJi3ZOnb5/JdbYwj3nW+FxQnHIjhBKz8YLC7oRNPVM9NQ47I3CVx34eqQ==,
            }
        engines: { node: '>=12' }

    emoji-regex-xs@1.0.0:
        resolution:
            {
                integrity: sha512-LRlerrMYoIDrT6jgpeZ2YYl/L8EulRTt5hQcYjy5AInh7HWXKimpqx68aknBFpGL2+/IcogTcaydJEgaTmOpDg==,
            }

    emoji-regex@10.4.0:
        resolution:
            {
                integrity: sha512-EC+0oUMY1Rqm4O6LLrgjtYDvcVYTy7chDnM4Q7030tP4Kwj3u/pR6gP9ygnp2CJMK5Gq+9Q2oqmrFJAz01DXjw==,
            }

    emoji-regex@8.0.0:
        resolution:
            {
                integrity: sha512-MSjYzcWNOA0ewAHpz0MxpYFvwg6yjy1NG3xteoqz644VCo/RPgnr1/GGt+ic3iJTzQ8Eu3TdM14SawnVUmGE6A==,
            }

    end-of-stream@1.4.4:
        resolution:
            {
                integrity: sha512-+uw1inIHVPQoaVuHzRyXd21icM+cnt4CzD5rW+NC1wjOUSTOs+Te7FOv7AhN7vS9x/oIyhLP5PR1H+phQAHu5Q==,
            }

    entities@4.5.0:
        resolution:
            {
                integrity: sha512-V0hjH4dGPh9Ao5p0MoRY6BVqtwCjhz6vI5LT8AJ55H+4g9/4vbHx1I54fS0XuclLhDHArPQCiMjDxjaL8fPxhw==,
            }
        engines: { node: '>=0.12' }

    entities@6.0.1:
        resolution:
            {
                integrity: sha512-aN97NXWF6AWBTahfVOIrB/NShkzi5H7F9r1s9mD3cDj4Ko5f2qhhVoYMibXF7GlLveb/D2ioWay8lxI97Ven3g==,
            }
        engines: { node: '>=0.12' }

    envinfo@7.14.0:
        resolution:
            {
                integrity: sha512-CO40UI41xDQzhLB1hWyqUKgFhs250pNcGbyGKe1l/e4FSaI/+YE4IMG76GDt0In67WLPACIITC+sOi08x4wIvg==,
            }
        engines: { node: '>=4' }
        hasBin: true

    error-ex@1.3.2:
        resolution:
            {
                integrity: sha512-7dFHNmqeFSEt2ZBsCriorKnn3Z2pj+fd9kmI6QoWw4//DL+icEBfc0U7qJCisqrTsKTjw4fNFy2pW9OqStD84g==,
            }

    esbuild@0.21.5:
        resolution:
            {
                integrity: sha512-mg3OPMV4hXywwpoDxu3Qda5xCKQi+vCTZq8S9J/EpkhB2HzKXq4SNFZE3+NK93JYxc8VMSep+lOUSC/RVKaBqw==,
            }
        engines: { node: '>=12' }
        hasBin: true

    esbuild@0.24.0:
        resolution:
            {
                integrity: sha512-FuLPevChGDshgSicjisSooU0cemp/sGXR841D5LHMB7mTVOmsEHcAxaH3irL53+8YDIeVNQEySh4DaYU/iuPqQ==,
            }
        engines: { node: '>=18' }
        hasBin: true

    esbuild@0.25.5:
        resolution:
            {
                integrity: sha512-P8OtKZRv/5J5hhz0cUAdu/cLuPIKXpQl1R9pZtvmHWQvrAUVd0UNIPT4IB4W3rNOqVO0rlqHmCIbSwxh/c9yUQ==,
            }
        engines: { node: '>=18' }
        hasBin: true

    escalade@3.2.0:
        resolution:
            {
                integrity: sha512-WUj2qlxaQtO4g6Pq5c29GTcWGDyd8itL8zTlipgECz3JesAiiOKotd8JU6otB3PACgG6xkJUyVhboMS+bje/jA==,
            }
        engines: { node: '>=6' }

    escape-string-regexp@2.0.0:
        resolution:
            {
                integrity: sha512-UpzcLCXolUWcNu5HtVMHYdXJjArjsF9C0aNnquZYY4uW/Vu0miy5YoWvbV345HauVvcAUnpRuhMMcqTcGOY2+w==,
            }
        engines: { node: '>=8' }

    escape-string-regexp@5.0.0:
        resolution:
            {
                integrity: sha512-/veY75JbMK4j1yjvuUxuVsiS/hr/4iHs9FTT6cgTexxdE0Ly/glccBAkloH/DofkjRbZU3bnoj38mOmhkZ0lHw==,
            }
        engines: { node: '>=12' }

    esprima@4.0.1:
        resolution:
            {
                integrity: sha512-eGuFFw7Upda+g4p+QHvnW0RyTX/SVeJBDM/gCtMARO0cLuT2HcEKnTPvhjV6aGeqrCB/sbNop0Kszm0jsaWU4A==,
            }
        engines: { node: '>=4' }
        hasBin: true

    estree-walker@2.0.2:
        resolution:
            {
                integrity: sha512-Rfkk/Mp/DL7JVje3u18FxFujQlTNR2q6QfMSMB7AvCBx91NGj/ba3kCfza0f6dVDbw7YlRf/nDrn7pQrCCyQ/w==,
            }

    execa@5.1.1:
        resolution:
            {
                integrity: sha512-8uSpZZocAZRBAPIEINJj3Lo9HyGitllczc27Eh5YYojjMFMn8yHMDMaUHE2Jqfq05D/wucwI4JGURyXt1vchyg==,
            }
        engines: { node: '>=10' }

    execa@9.6.0:
        resolution:
            {
                integrity: sha512-jpWzZ1ZhwUmeWRhS7Qv3mhpOhLfwI+uAX4e5fOcXqwMR7EcJ0pj2kV1CVzHVMX/LphnKWD3LObjZCoJ71lKpHw==,
            }
        engines: { node: ^18.19.0 || >=20.5.0 }

    exit@0.1.2:
        resolution:
            {
                integrity: sha512-Zk/eNKV2zbjpKzrsQ+n1G6poVbErQxJ0LBOJXaKZ1EViLzH+hrLu9cdXI4zw9dBQJslwBEpbQ2P1oS7nDxs6jQ==,
            }
        engines: { node: '>= 0.8.0' }

    expand-template@2.0.3:
        resolution:
            {
                integrity: sha512-XYfuKMvj4O35f/pOXLObndIRvyQ+/+6AhODh+OKWj9S9498pHHn/IMszH+gt0fBCRWMNfk1ZSp5x3AifmnI2vg==,
            }
        engines: { node: '>=6' }

    expect@29.7.0:
        resolution:
            {
                integrity: sha512-2Zks0hf1VLFYI1kbh0I5jP3KHHyCHpkfyHBzsSXRFgl/Bg9mWYfMW8oD+PdMPlEwy5HNsR9JutYy6pMeOh61nw==,
            }
        engines: { node: ^14.15.0 || ^16.10.0 || >=18.0.0 }

    extend-shallow@2.0.1:
        resolution:
            {
                integrity: sha512-zCnTtlxNoAiDc3gqY2aYAWFx7XWWiasuF2K8Me5WbN8otHKTUKBwjPtNpRs/rbUZm7KxWAaNj7P1a/p52GbVug==,
            }
        engines: { node: '>=0.10.0' }

    external-editor@3.1.0:
        resolution:
            {
                integrity: sha512-hMQ4CX1p1izmuLYyZqLMO/qGNw10wSv9QDCPfzXfyFrOaCSSoRfqE1Kf1s5an66J5JZC62NewG+mK49jOCtQew==,
            }
        engines: { node: '>=4' }

    fast-glob@3.3.3:
        resolution:
            {
                integrity: sha512-7MptL8U0cqcFdzIzwOTHoilX9x5BrNqye7Z/LuC7kCMRio1EMSyqRK3BEAUD7sXRq4iT4AzTVuZdhgQ2TCvYLg==,
            }
        engines: { node: '>=8.6.0' }

    fast-json-stable-stringify@2.1.0:
        resolution:
            {
                integrity: sha512-lhd/wF+Lk98HZoTCtlVraHtfh5XYijIjalXck7saUtuanSDyLMxnHhSXEDJqHxD7msR8D0uCmqlkwjCV8xvwHw==,
            }

    fast-xml-parser@4.4.1:
        resolution:
            {
                integrity: sha512-xkjOecfnKGkSsOwtZ5Pz7Us/T6mrbPQrq0nh+aCO5V9nk5NLWmasAHumTKjiPJPWANe+kAZ84Jc8ooJkzZ88Sw==,
            }
        hasBin: true

    fastq@1.19.1:
        resolution:
            {
                integrity: sha512-GwLTyxkCXjXbxqIhTsMI2Nui8huMPtnxg7krajPJAjnEG/iiOS7i+zCtWGZR9G0NBKbXKh6X9m9UIsYX/N6vvQ==,
            }

    fb-watchman@2.0.2:
        resolution:
            {
                integrity: sha512-p5161BqbuCaSnB8jIbzQHOlpgsPmK5rJVDfDKO91Axs5NC1uu3HRQm6wt9cd9/+GtQQIO53JdGXXoyDpTAsgYA==,
            }

    fflate@0.8.2:
        resolution:
            {
                integrity: sha512-cPJU47OaAoCbg0pBvzsgpTPhmhqI5eJjh/JIu8tPj5q+T7iLvW/JAYUqmE7KOB4R1ZyEhzBaIQpQpardBF5z8A==,
            }

    figures@6.1.0:
        resolution:
            {
                integrity: sha512-d+l3qxjSesT4V7v2fh+QnmFnUWv9lSpjarhShNTgBOfA0ttejbQUAlHLitbjkoRiDulW0OPoQPYIGhIC8ohejg==,
            }
        engines: { node: '>=18' }

    file-uri-to-path@1.0.0:
        resolution:
            {
                integrity: sha512-0Zt+s3L7Vf1biwWZ29aARiVYLx7iMGnEUl9x33fbB/j3jR81u/O2LbqK+Bm1CDSNDKVtJ/YjwY7TUd5SkeLQLw==,
            }

    filelist@1.0.4:
        resolution:
            {
                integrity: sha512-w1cEuf3S+DrLCQL7ET6kz+gmlJdbq9J7yXCSjK/OZCPA+qEN1WyF4ZAf0YYJa4/shHJra2t/d/r8SV4Ji+x+8Q==,
            }

    fill-range@7.1.1:
        resolution:
            {
                integrity: sha512-YsGpe3WHLK8ZYi4tWDg2Jy3ebRz2rXowDxnld4bkQB00cc/1Zw9AWnC0i9ztDJitivtQvaI9KaLyKrc+hBW0yg==,
            }
        engines: { node: '>=8' }

    find-up@4.1.0:
        resolution:
            {
                integrity: sha512-PpOwAdQ/YlXQ2vj8a3h8IipDuYRi3wceVQQGYWxNINccq40Anw7BlsEXCMbt1Zt+OLA6Fq9suIpIWD0OsnISlw==,
            }
        engines: { node: '>=8' }

    fraction.js@4.3.7:
        resolution:
            {
                integrity: sha512-ZsDfxO51wGAXREY55a7la9LScWpwv9RxIrYABrlvOFBlH/ShPnrtsXeuUIfXKKOVicNxQ+o8JTbJvjS4M89yew==,
            }

    fs-constants@1.0.0:
        resolution:
            {
                integrity: sha512-y6OAwoSIf7FyjMIv94u+b5rdheZEjzR63GTyZJm5qh4Bi+2YgwLCcI/fPFZkL5PSixOt6ZNKm+w+Hfp/Bciwow==,
            }

    fs-extra@11.3.0:
        resolution:
            {
                integrity: sha512-Z4XaCL6dUDHfP/jT25jJKMmtxvuwbkrD1vNSMFlo9lNLY2c5FHYSQgHPRZUjAB26TpDEoW9HCOgplrdbaPV/ew==,
            }
        engines: { node: '>=14.14' }

    fs.realpath@1.0.0:
        resolution:
            {
                integrity: sha512-OO0pH2lK6a0hZnAdau5ItzHPI6pUlvI7jMVnxUQRtw4owF2wk8lOSabtGDCTP4Ggrg2MbGnWO9X8K1t4+fGMDw==,
            }

    fsevents@2.3.3:
        resolution:
            {
                integrity: sha512-5xoDfX+fL7faATnagmWPpbFtwh/R77WmMMqqHGS65C3vvB0YHrgF+B1YmZ3441tMj5n63k0212XNoJwzlhffQw==,
            }
        engines: { node: ^8.16.0 || ^10.6.0 || >=11.0.0 }
        os: [darwin]

    function-bind@1.1.2:
        resolution:
            {
                integrity: sha512-7XHNxH7qX9xG5mIwxkhumTox/MIRNcOgDrxWsMt2pAr23WHp6MrRlN7FBSFpCpr+oVO0F744iUgR82nJMfG2SA==,
            }

    gensync@1.0.0-beta.2:
        resolution:
            {
                integrity: sha512-3hN7NaskYvMDLQY55gnW3NQ+mesEAepTqlg+VEbj7zzqEMBVNhzcGYYeqFo/TlYz6eQiFcp1HcsCZO+nGgS8zg==,
            }
        engines: { node: '>=6.9.0' }

    get-caller-file@2.0.5:
        resolution:
            {
                integrity: sha512-DyFP3BM/3YHTQOCUL/w0OZHR0lpKeGrxotcHWcqNEdnltqFwXVfhEBQ94eIo34AfQpo0rGki4cyIiftY06h2Fg==,
            }
        engines: { node: 6.* || 8.* || >= 10.* }

    get-east-asian-width@1.3.0:
        resolution:
            {
                integrity: sha512-vpeMIQKxczTD/0s2CdEWHcb0eeJe6TFjxb+J5xgX7hScxqrGuyjmv4c1D4A/gelKfyox0gJJwIHF+fLjeaM8kQ==,
            }
        engines: { node: '>=18' }

    get-package-type@0.1.0:
        resolution:
            {
                integrity: sha512-pjzuKtY64GYfWizNAJ0fr9VqttZkNiK2iS430LtIHzjBEr6bX8Am2zm4sW4Ro5wjWW5cAlRL1qAMTcXbjNAO2Q==,
            }
        engines: { node: '>=8.0.0' }

    get-stream@6.0.1:
        resolution:
            {
                integrity: sha512-ts6Wi+2j3jQjqi70w5AlN8DFnkSwC+MqmxEzdEALB2qXZYV3X/b1CTfgPLGJNMeAWxdPfU8FO1ms3NUfaHCPYg==,
            }
        engines: { node: '>=10' }

    get-stream@9.0.1:
        resolution:
            {
                integrity: sha512-kVCxPF3vQM/N0B1PmoqVUqgHP+EeVjmZSQn+1oCRPxd2P21P2F19lIgbR3HBosbB1PUhOAoctJnfEn2GbN2eZA==,
            }
        engines: { node: '>=18' }

    get-tsconfig@4.10.1:
        resolution:
            {
                integrity: sha512-auHyJ4AgMz7vgS8Hp3N6HXSmlMdUyhSUrfBF16w153rxtLIEOE+HGqaBppczZvnHLqQJfiHotCYpNhl0lUROFQ==,
            }

    github-from-package@0.0.0:
        resolution:
            {
                integrity: sha512-SyHy3T1v2NUXn29OsWdxmK6RwHD+vkj3v8en8AOBZ1wBQ/hCAQ5bAQTD02kW4W9tUp/3Qh6J8r9EvntiyCmOOw==,
            }

    glob-parent@5.1.2:
        resolution:
            {
                integrity: sha512-AOIgSQCepiJYwP3ARnGx+5VnTu2HBYdzbGP45eLw1vr3zB3vZLeyed1sC9hnbcOc9/SrMyM5RPQrkGz4aS9Zow==,
            }
        engines: { node: '>= 6' }

    glob@7.2.3:
        resolution:
            {
                integrity: sha512-nFR0zLpU2YCaRxwoCJvL6UvCH2JFyFVIvwTLsIf21AuHlMskA1hhTdk+LlYJtOlYt9v6dvszD2BGRqBL+iQK9Q==,
            }
        deprecated: Glob versions prior to v9 are no longer supported

    globals@11.12.0:
        resolution:
            {
                integrity: sha512-WOBp/EEGUiIsJSp7wcv/y6MO+lV9UoncWqxuFfm8eBwzWNgyfBd6Gz+IeKQ9jCmyhoH99g15M3T+QaVHFjizVA==,
            }
        engines: { node: '>=4' }

    globby@13.2.2:
        resolution:
            {
                integrity: sha512-Y1zNGV+pzQdh7H39l9zgB4PJqjRNqydvdYCDG4HFXM4XuvSaQQlEc91IU1yALL8gUTDomgBAfz3XJdmUS+oo0w==,
            }
        engines: { node: ^12.20.0 || ^14.13.1 || >=16.0.0 }

    globby@14.1.0:
        resolution:
            {
                integrity: sha512-0Ia46fDOaT7k4og1PDW4YbodWWr3scS2vAr2lTbsplOt2WkKp0vQbkI9wKis/T5LV/dqPjO3bpS/z6GTJB82LA==,
            }
        engines: { node: '>=18' }

    graceful-fs@4.2.11:
        resolution:
            {
                integrity: sha512-RbJ5/jmFcNNCcDV5o9eTnBLJ/HszWV0P73bc+Ff4nS/rJj+YaS6IGyiOL0VoBYX+l1Wrl3k63h/KrH+nhJ0XvQ==,
            }

    gray-matter@4.0.3:
        resolution:
            {
                integrity: sha512-5v6yZd4JK3eMI3FqqCouswVqwugaA9r4dNZB1wwcmrD02QkV5H0y7XBQW8QwQqEaZY1pM9aqORSORhJRdNK44Q==,
            }
        engines: { node: '>=6.0' }

    has-flag@4.0.0:
        resolution:
            {
                integrity: sha512-EykJT/Q1KjTWctppgIAgfSO0tKVuZUjhgMr17kqTumMl6Afv3EISleU7qZUzoXDFTAHTDC4NOoG/ZxU3EvlMPQ==,
            }
        engines: { node: '>=8' }

    hash-sum@2.0.0:
        resolution:
            {
                integrity: sha512-WdZTbAByD+pHfl/g9QSsBIIwy8IT+EsPiKDs0KNX+zSHhdDLFKdZu0BQHljvO+0QI/BasbMSUa8wYNCZTvhslg==,
            }

    hash.js@1.1.7:
        resolution:
            {
                integrity: sha512-taOaskGt4z4SOANNseOviYDvjEJinIkRgmp7LbKP2YTTmVxWBl87s/uzK9r+44BclBSp2X7K1hqeNfz9JbBeXA==,
            }

    hasown@2.0.2:
        resolution:
            {
                integrity: sha512-0hJU9SCPvmMzIBdZFqNPXWa6dqh7WdH0cII9y+CyS8rG3nL48Bclra9HmKhVVUHyPWNH5Y7xDwAB7bfgSjkUMQ==,
            }
        engines: { node: '>= 0.4' }

    hast-util-to-html@9.0.5:
        resolution:
            {
                integrity: sha512-OguPdidb+fbHQSU4Q4ZiLKnzWo8Wwsf5bZfbvu7//a9oTYoqD/fWpe96NuHkoS9h0ccGOTe0C4NGXdtS0iObOw==,
            }

    hast-util-whitespace@3.0.0:
        resolution:
            {
                integrity: sha512-88JUN06ipLwsnv+dVn+OIYOvAuvBMy/Qoi6O7mQHxdPXpjy+Cd6xRkWwux7DKO+4sYILtLBRIKgsdpS2gQc7qw==,
            }

    hookable@5.5.3:
        resolution:
            {
                integrity: sha512-Yc+BQe8SvoXH1643Qez1zqLRmbA5rCL+sSmk6TVos0LWVfNIB7PGncdlId77WzLGSIB5KaWgTaNTs2lNVEI6VQ==,
            }

    html-escaper@2.0.2:
        resolution:
            {
                integrity: sha512-H2iMtd0I4Mt5eYiapRdIDjp+XzelXQ0tFE4JS7YFwFevXXMmOp9myNrUvCg0D6ws8iqkRPBfKHgbwig1SmlLfg==,
            }

    html-escaper@3.0.3:
        resolution:
            {
                integrity: sha512-RuMffC89BOWQoY0WKGpIhn5gX3iI54O6nRA0yC124NYVtzjmFWBIiFd8M0x+ZdX0P9R4lADg1mgP8C7PxGOWuQ==,
            }

    html-void-elements@3.0.0:
        resolution:
            {
                integrity: sha512-bEqo66MRXsUGxWHV5IP0PUiAWwoEjba4VCzg0LjFJBpchPaTfyfCKTG6bc5F8ucKec3q5y6qOdGyYTSBEvhCrg==,
            }

    htmlparser2@8.0.2:
        resolution:
            {
                integrity: sha512-GYdjWKDkbRLkZ5geuHs5NY1puJ+PXwP7+fHPRz06Eirsb9ugf6d8kkXav6ADhcODhFFPMIXyxkxSuMf3D6NCFA==,
            }

    htmlparser2@9.1.0:
        resolution:
            {
                integrity: sha512-5zfg6mHUoaer/97TxnGpxmbR7zJtPwIYFMZ/H5ucTlPZhKvtum05yiPK3Mgai3a0DyVxv7qYqoweaEd2nrYQzQ==,
            }

    human-signals@2.1.0:
        resolution:
            {
                integrity: sha512-B4FFZ6q/T2jhhksgkbEW3HBvWIfDW85snkQgawt07S7J5QXTk6BkNV+0yAeZrM5QpMAdYlocGoljn0sJ/WQkFw==,
            }
        engines: { node: '>=10.17.0' }

    human-signals@8.0.1:
        resolution:
            {
                integrity: sha512-eKCa6bwnJhvxj14kZk5NCPc6Hb6BdsU9DZcOnmQKSnO1VKrfV0zCvtttPZUsBvjmNDn8rpcJfpwSYnHBjc95MQ==,
            }
        engines: { node: '>=18.18.0' }

    husky@9.1.7:
        resolution:
            {
                integrity: sha512-5gs5ytaNjBrh5Ow3zrvdUUY+0VxIuWVL4i9irt6friV+BqdCfmV11CQTWMiBYWHbXhco+J1kHfTOUkePhCDvMA==,
            }
        engines: { node: '>=18' }
        hasBin: true

    iconv-lite@0.4.24:
        resolution:
            {
                integrity: sha512-v3MXnZAcvnywkTUEZomIActle7RXXeedOR31wwl7VlyoXO4Qi9arvSenNQWne1TcRwhCL1HwLI21bEqdpj8/rA==,
            }
        engines: { node: '>=0.10.0' }

    ieee754@1.2.1:
        resolution:
            {
                integrity: sha512-dcyqhDvX1C46lXZcVqCpK+FtMRQVdIMN6/Df5js2zouUsqG7I6sFxitIC+7KYK29KdXOLHdu9zL4sFnoVQnqaA==,
            }

    ignore@5.3.2:
        resolution:
            {
                integrity: sha512-hsBTNUqQTDwkWtcdYI2i06Y/nUBEsNEDJKjWdigLvegy8kDuJAS8uRlpkkcQpyEXL0Z/pjDy5HBmMjRCJ2gq+g==,
            }
        engines: { node: '>= 4' }

    ignore@7.0.5:
        resolution:
            {
                integrity: sha512-Hs59xBNfUIunMFgWAbGX5cq6893IbWg4KnrjbYwX3tx0ztorVgTDA6B2sxf8ejHJ4wz8BqGUMYlnzNBer5NvGg==,
            }
        engines: { node: '>= 4' }

    immutable@5.1.3:
        resolution:
            {
                integrity: sha512-+chQdDfvscSF1SJqv2gn4SRO2ZyS3xL3r7IW/wWEEzrzLisnOlKiQu5ytC/BVNcS15C39WT2Hg/bjKjDMcu+zg==,
            }

    import-local@3.2.0:
        resolution:
            {
                integrity: sha512-2SPlun1JUPWoM6t3F0dw0FkCF/jWY8kttcY4f599GLTSjh2OCuuhdTkJQsEcZzBqbXZGKMK2OqW1oZsjtf/gQA==,
            }
        engines: { node: '>=8' }
        hasBin: true

    imurmurhash@0.1.4:
        resolution:
            {
                integrity: sha512-JmXMZ6wuvDmLiHEml9ykzqO6lwFbof0GG4IkcGaENdCRDDmMVnny7s5HsIgHCbaq0w2MyPhDqkhTUgS2LU2PHA==,
            }
        engines: { node: '>=0.8.19' }

    indent-string@5.0.0:
        resolution:
            {
                integrity: sha512-m6FAo/spmsW2Ab2fU35JTYwtOKa2yAwXSwgjSv1TJzh4Mh7mC3lzAOVLBprb72XsTrgkEIsl7YrFNAiDiRhIGg==,
            }
        engines: { node: '>=12' }

    inflight@1.0.6:
        resolution:
            {
                integrity: sha512-k92I/b08q4wvFscXCLvqfsHCrjrF7yiXsQuIVvVE7N82W3+aqpzuUdBbfhWcy/FZR3/4IgflMgKLOsvPDrGCJA==,
            }
        deprecated: This module is not supported, and leaks memory. Do not use it. Check out lru-cache if you want a good and tested way to coalesce async requests by a key value, which is much more comprehensive and powerful.

    inherits@2.0.4:
        resolution:
            {
                integrity: sha512-k/vGaX4/Yla3WzyMCvTQOXYeIHvqOKtnqBduzTHpzpQZzAskKMhZ2K+EnBiSM9zGSoIFeMpXKxa4dYeZIQqewQ==,
            }

    ini@1.3.8:
        resolution:
            {
                integrity: sha512-JV/yugV2uzW5iMRSiZAyDtQd+nxtUnjeLt0acNdw98kKLrvuRVyB80tsREOE7yvGVgalhZ6RNXCmEHkUKBKxew==,
            }

    is-arrayish@0.2.1:
        resolution:
            {
                integrity: sha512-zz06S8t0ozoDXMG+ube26zeCTNXcKIPJZJi8hBrF4idCLms4CG9QtK7qBl1boi5ODzFpjswb5JPmHCbMpjaYzg==,
            }

    is-binary-path@2.1.0:
        resolution:
            {
                integrity: sha512-ZMERYes6pDydyuGidse7OsHxtbI7WVeUEozgR/g7rd0xUimYNlvZRE/K2MgZTjWy725IfelLeVcEM97mmtRGXw==,
            }
        engines: { node: '>=8' }

    is-core-module@2.16.1:
        resolution:
            {
                integrity: sha512-UfoeMA6fIJ8wTYFEUjelnaGI67v6+N7qXJEvQuIGa99l4xsCruSYOVSQ0uPANn4dAzm8lkYPaKLrrijLq7x23w==,
            }
        engines: { node: '>= 0.4' }

    is-extendable@0.1.1:
        resolution:
            {
                integrity: sha512-5BMULNob1vgFX6EjQw5izWDxrecWK9AM72rugNr0TFldMOi0fj6Jk+zeKIt0xGj4cEfQIJth4w3OKWOJ4f+AFw==,
            }
        engines: { node: '>=0.10.0' }

    is-extglob@2.1.1:
        resolution:
            {
                integrity: sha512-SbKbANkN603Vi4jEZv49LeVJMn4yGwsbzZworEoyEiutsN3nJYdbO36zfhGJ6QEDpOZIFkDtnq5JRxmvl3jsoQ==,
            }
        engines: { node: '>=0.10.0' }

    is-fullwidth-code-point@3.0.0:
        resolution:
            {
                integrity: sha512-zymm5+u+sCsSWyD9qNaejV3DFvhCKclKdizYaJUuHA83RLjb7nSuGnddCHGv0hk+KY7BMAlsWeK4Ueg6EV6XQg==,
            }
        engines: { node: '>=8' }

    is-generator-fn@2.1.0:
        resolution:
            {
                integrity: sha512-cTIB4yPYL/Grw0EaSzASzg6bBy9gqCofvWN8okThAYIxKJZC+udlRAmGbM0XLeniEJSs8uEgHPGuHSe1XsOLSQ==,
            }
        engines: { node: '>=6' }

    is-glob@4.0.3:
        resolution:
            {
                integrity: sha512-xelSayHH36ZgE7ZWhli7pW34hNbNl8Ojv5KVmkJD4hBdD3th8Tfk9vYasLM+mXWOZhFkgZfxhLSnrwRr4elSSg==,
            }
        engines: { node: '>=0.10.0' }

    is-interactive@2.0.0:
        resolution:
            {
                integrity: sha512-qP1vozQRI+BMOPcjFzrjXuQvdak2pHNUMZoeG2eRbiSqyvbEf/wQtEOTOX1guk6E3t36RkaqiSt8A/6YElNxLQ==,
            }
        engines: { node: '>=12' }

    is-number@7.0.0:
        resolution:
            {
                integrity: sha512-41Cifkg6e8TylSpdtTpeLVMqvSBEVzTttHvERD741+pnZ8ANv0004MRL43QKPDlK9cGvNp6NZWZUBlbGXYxxng==,
            }
        engines: { node: '>=0.12.0' }

    is-path-cwd@3.0.0:
        resolution:
            {
                integrity: sha512-kyiNFFLU0Ampr6SDZitD/DwUo4Zs1nSdnygUBqsu3LooL00Qvb5j+UnvApUn/TTj1J3OuE6BTdQ5rudKmU2ZaA==,
            }
        engines: { node: ^12.20.0 || ^14.13.1 || >=16.0.0 }

    is-path-inside@4.0.0:
        resolution:
            {
                integrity: sha512-lJJV/5dYS+RcL8uQdBDW9c9uWFLLBNRyFhnAKXw5tVqLlKZ4RMGZKv+YQ/IA3OhD+RpbJa1LLFM1FQPGyIXvOA==,
            }
        engines: { node: '>=12' }

    is-plain-obj@4.1.0:
        resolution:
            {
                integrity: sha512-+Pgi+vMuUNkJyExiMBt5IlFoMyKnr5zhJ4Uspz58WOhBF5QoIZkFyNHIbBAtHwzVAgk5RtndVNsDRN61/mmDqg==,
            }
        engines: { node: '>=12' }

    is-stream@2.0.1:
        resolution:
            {
                integrity: sha512-hFoiJiTl63nn+kstHGBtewWSKnQLpyb155KHheA1l39uvtO9nWIop1p3udqPcUd/xbF1VLMO4n7OI6p7RbngDg==,
            }
        engines: { node: '>=8' }

    is-stream@4.0.1:
        resolution:
            {
                integrity: sha512-Dnz92NInDqYckGEUJv689RbRiTSEHCQ7wOVeALbkOz999YpqT46yMRIGtSNl2iCL1waAZSx40+h59NV/EwzV/A==,
            }
        engines: { node: '>=18' }

    is-unicode-supported@1.3.0:
        resolution:
            {
                integrity: sha512-43r2mRvz+8JRIKnWJ+3j8JtjRKZ6GmjzfaE/qiBJnikNnYv/6bagRJ1kUhNk8R5EX/GkobD+r+sfxCPJsiKBLQ==,
            }
        engines: { node: '>=12' }

    is-unicode-supported@2.1.0:
        resolution:
            {
                integrity: sha512-mE00Gnza5EEB3Ds0HfMyllZzbBrmLOX3vfWoj9A9PEnTfratQ/BcaJOuMhnkhjXvb2+FkY3VuHqtAGpTPmglFQ==,
            }
        engines: { node: '>=18' }

    is-what@4.1.16:
        resolution:
            {
                integrity: sha512-ZhMwEosbFJkA0YhFnNDgTM4ZxDRsS6HqTo7qsZM08fehyRYIYa0yHu5R6mgo1n/8MgaPBXiPimPD77baVFYg+A==,
            }
        engines: { node: '>=12.13' }

    isexe@2.0.0:
        resolution:
            {
                integrity: sha512-RHxMLp9lnKHGHRng9QFhRCMbYAcVpn69smSGcq3f36xjgVVWThj4qqLbTLlq7Ssj8B+fIQ1EuCEGI2lKsyQeIw==,
            }

<<<<<<< HEAD
    /luxon@3.5.0:
        resolution:
            {
                integrity: sha512-rh+Zjr6DNfUYR3bPwJEnuwDdqMbxZW7LOQfUN4B54+Cl+0o5zaU9RJ6bcidfDtC1cWCZXQ+nvX8bf6bAji37QQ==,
            }
        engines: { node: '>=12' }
        dev: false

    /magic-string@0.30.10:
=======
    istanbul-lib-coverage@3.2.2:
>>>>>>> 00c34176
        resolution:
            {
                integrity: sha512-O8dpsF+r0WV/8MNRKfnmrtCWhuKjxrq2w+jpzBL5UZKTi2LeVWnWOmWRxFlesJONmc+wLAGvKQZEOanko0LFTg==,
            }
        engines: { node: '>=8' }

    istanbul-lib-instrument@5.2.1:
        resolution:
            {
                integrity: sha512-pzqtp31nLv/XFOzXGuvhCb8qhjmTVo5vjVk19XE4CRlSWz0KoeJ3bw9XsA7nOp9YBf4qHjwBxkDzKcME/J29Yg==,
            }
        engines: { node: '>=8' }

    istanbul-lib-instrument@6.0.3:
        resolution:
            {
                integrity: sha512-Vtgk7L/R2JHyyGW07spoFlB8/lpjiOLTjMdms6AFMraYt3BaJauod/NGrfnVG/y4Ix1JEuMRPDPEj2ua+zz1/Q==,
            }
        engines: { node: '>=10' }

    istanbul-lib-report@3.0.1:
        resolution:
            {
                integrity: sha512-GCfE1mtsHGOELCU8e/Z7YWzpmybrx/+dSTfLrvY8qRmaY6zXTKWn6WQIjaAFw069icm6GVMNkgu0NzI4iPZUNw==,
            }
        engines: { node: '>=10' }

    istanbul-lib-source-maps@4.0.1:
        resolution:
            {
                integrity: sha512-n3s8EwkdFIJCG3BPKBYvskgXGoy88ARzvegkitk60NxRdwltLOTaH7CUiMRXvwYorl0Q712iEjcWB+fK/MrWVw==,
            }
        engines: { node: '>=10' }

    istanbul-reports@3.1.7:
        resolution:
            {
                integrity: sha512-BewmUXImeuRk2YY0PVbxgKAysvhRPUQE0h5QRM++nVWyubKGV0l8qQ5op8+B2DOmwSe63Jivj0BjkPQVf8fP5g==,
            }
        engines: { node: '>=8' }

    jake@10.8.5:
        resolution:
            {
                integrity: sha512-sVpxYeuAhWt0OTWITwT98oyV0GsXyMlXCF+3L1SuafBVUIr/uILGRB+NqwkzhgXKvoJpDIpQvqkUALgdmQsQxw==,
            }
        engines: { node: '>=10' }
        hasBin: true

    jest-changed-files@29.7.0:
        resolution:
            {
                integrity: sha512-fEArFiwf1BpQ+4bXSprcDc3/x4HSzL4al2tozwVpDFpsxALjLYdyiIK4e5Vz66GQJIbXJ82+35PtysofptNX2w==,
            }
        engines: { node: ^14.15.0 || ^16.10.0 || >=18.0.0 }

    jest-circus@29.7.0:
        resolution:
            {
                integrity: sha512-3E1nCMgipcTkCocFwM90XXQab9bS+GMsjdpmPrlelaxwD93Ad8iVEjX/vvHPdLPnFf+L40u+5+iutRdA1N9myw==,
            }
        engines: { node: ^14.15.0 || ^16.10.0 || >=18.0.0 }

    jest-cli@29.7.0:
        resolution:
            {
                integrity: sha512-OVVobw2IubN/GSYsxETi+gOe7Ka59EFMR/twOU3Jb2GnKKeMGJB5SGUUrEz3SFVmJASUdZUzy83sLNNQ2gZslg==,
            }
        engines: { node: ^14.15.0 || ^16.10.0 || >=18.0.0 }
        hasBin: true
        peerDependencies:
            node-notifier: ^8.0.1 || ^9.0.0 || ^10.0.0
        peerDependenciesMeta:
            node-notifier:
                optional: true

    jest-config@29.7.0:
        resolution:
            {
                integrity: sha512-uXbpfeQ7R6TZBqI3/TxCU4q4ttk3u0PJeC+E0zbfSoSjq6bJ7buBPxzQPL0ifrkY4DNu4JUdk0ImlBUYi840eQ==,
            }
        engines: { node: ^14.15.0 || ^16.10.0 || >=18.0.0 }
        peerDependencies:
            '@types/node': '*'
            ts-node: '>=9.0.0'
        peerDependenciesMeta:
            '@types/node':
                optional: true
            ts-node:
                optional: true

    jest-diff@29.7.0:
        resolution:
            {
                integrity: sha512-LMIgiIrhigmPrs03JHpxUh2yISK3vLFPkAodPeo0+BuF7wA2FoQbkEg1u8gBYBThncu7e1oEDUfIXVuTqLRUjw==,
            }
        engines: { node: ^14.15.0 || ^16.10.0 || >=18.0.0 }

    jest-docblock@29.7.0:
        resolution:
            {
                integrity: sha512-q617Auw3A612guyaFgsbFeYpNP5t2aoUNLwBUbc/0kD1R4t9ixDbyFTHd1nok4epoVFpr7PmeWHrhvuV3XaJ4g==,
            }
        engines: { node: ^14.15.0 || ^16.10.0 || >=18.0.0 }

    jest-each@29.7.0:
        resolution:
            {
                integrity: sha512-gns+Er14+ZrEoC5fhOfYCY1LOHHr0TI+rQUHZS8Ttw2l7gl+80eHc/gFf2Ktkw0+SIACDTeWvpFcv3B04VembQ==,
            }
        engines: { node: ^14.15.0 || ^16.10.0 || >=18.0.0 }

    jest-environment-node@29.7.0:
        resolution:
            {
                integrity: sha512-DOSwCRqXirTOyheM+4d5YZOrWcdu0LNZ87ewUoywbcb2XR4wKgqiG8vNeYwhjFMbEkfju7wx2GYH0P2gevGvFw==,
            }
        engines: { node: ^14.15.0 || ^16.10.0 || >=18.0.0 }

    jest-get-type@29.6.3:
        resolution:
            {
                integrity: sha512-zrteXnqYxfQh7l5FHyL38jL39di8H8rHoecLH3JNxH3BwOrBsNeabdap5e0I23lD4HHI8W5VFBZqG4Eaq5LNcw==,
            }
        engines: { node: ^14.15.0 || ^16.10.0 || >=18.0.0 }

    jest-haste-map@29.7.0:
        resolution:
            {
                integrity: sha512-fP8u2pyfqx0K1rGn1R9pyE0/KTn+G7PxktWidOBTqFPLYX0b9ksaMFkhK5vrS3DVun09pckLdlx90QthlW7AmA==,
            }
        engines: { node: ^14.15.0 || ^16.10.0 || >=18.0.0 }

    jest-leak-detector@29.7.0:
        resolution:
            {
                integrity: sha512-kYA8IJcSYtST2BY9I+SMC32nDpBT3J2NvWJx8+JCuCdl/CR1I4EKUJROiP8XtCcxqgTTBGJNdbB1A8XRKbTetw==,
            }
        engines: { node: ^14.15.0 || ^16.10.0 || >=18.0.0 }

    jest-matcher-utils@29.7.0:
        resolution:
            {
                integrity: sha512-sBkD+Xi9DtcChsI3L3u0+N0opgPYnCRPtGcQYrgXmR+hmt/fYfWAL0xRXYU8eWOdfuLgBe0YCW3AFtnRLagq/g==,
            }
        engines: { node: ^14.15.0 || ^16.10.0 || >=18.0.0 }

    jest-message-util@29.7.0:
        resolution:
            {
                integrity: sha512-GBEV4GRADeP+qtB2+6u61stea8mGcOT4mCtrYISZwfu9/ISHFJ/5zOMXYbpBE9RsS5+Gb63DW4FgmnKJ79Kf6w==,
            }
        engines: { node: ^14.15.0 || ^16.10.0 || >=18.0.0 }

    jest-mock@29.7.0:
        resolution:
            {
                integrity: sha512-ITOMZn+UkYS4ZFh83xYAOzWStloNzJFO2s8DWrE4lhtGD+AorgnbkiKERe4wQVBydIGPx059g6riW5Btp6Llnw==,
            }
        engines: { node: ^14.15.0 || ^16.10.0 || >=18.0.0 }

    jest-pnp-resolver@1.2.3:
        resolution:
            {
                integrity: sha512-+3NpwQEnRoIBtx4fyhblQDPgJI0H1IEIkX7ShLUjPGA7TtUTvI1oiKi3SR4oBR0hQhQR80l4WAe5RrXBwWMA8w==,
            }
        engines: { node: '>=6' }
        peerDependencies:
            jest-resolve: '*'
        peerDependenciesMeta:
            jest-resolve:
                optional: true

    jest-raw-loader@1.0.1:
        resolution:
            {
                integrity: sha512-g9oaAjeC4/rIJk1Wd3RxVbOfMizowM7LSjEJqa4R9qDX0OjQNABXOhH+GaznUp+DjTGVPi2vPPbQXyX87DOnYg==,
            }

    jest-regex-util@29.6.3:
        resolution:
            {
                integrity: sha512-KJJBsRCyyLNWCNBOvZyRDnAIfUiRJ8v+hOBQYGn8gDyF3UegwiP4gwRR3/SDa42g1YbVycTidUF3rKjyLFDWbg==,
            }
        engines: { node: ^14.15.0 || ^16.10.0 || >=18.0.0 }

    jest-resolve-dependencies@29.7.0:
        resolution:
            {
                integrity: sha512-un0zD/6qxJ+S0et7WxeI3H5XSe9lTBBR7bOHCHXkKR6luG5mwDDlIzVQ0V5cZCuoTgEdcdwzTghYkTWfubi+nA==,
            }
        engines: { node: ^14.15.0 || ^16.10.0 || >=18.0.0 }

    jest-resolve@29.7.0:
        resolution:
            {
                integrity: sha512-IOVhZSrg+UvVAshDSDtHyFCCBUl/Q3AAJv8iZ6ZjnZ74xzvwuzLXid9IIIPgTnY62SJjfuupMKZsZQRsCvxEgA==,
            }
        engines: { node: ^14.15.0 || ^16.10.0 || >=18.0.0 }

    jest-runner@29.7.0:
        resolution:
            {
                integrity: sha512-fsc4N6cPCAahybGBfTRcq5wFR6fpLznMg47sY5aDpsoejOcVYFb07AHuSnR0liMcPTgBsA3ZJL6kFOjPdoNipQ==,
            }
        engines: { node: ^14.15.0 || ^16.10.0 || >=18.0.0 }

    jest-runtime@29.7.0:
        resolution:
            {
                integrity: sha512-gUnLjgwdGqW7B4LvOIkbKs9WGbn+QLqRQQ9juC6HndeDiezIwhDP+mhMwHWCEcfQ5RUXa6OPnFF8BJh5xegwwQ==,
            }
        engines: { node: ^14.15.0 || ^16.10.0 || >=18.0.0 }

    jest-snapshot@29.7.0:
        resolution:
            {
                integrity: sha512-Rm0BMWtxBcioHr1/OX5YCP8Uov4riHvKPknOGs804Zg9JGZgmIBkbtlxJC/7Z4msKYVbIJtfU+tKb8xlYNfdkw==,
            }
        engines: { node: ^14.15.0 || ^16.10.0 || >=18.0.0 }

    jest-util@29.7.0:
        resolution:
            {
                integrity: sha512-z6EbKajIpqGKU56y5KBUgy1dt1ihhQJgWzUlZHArA/+X2ad7Cb5iF+AK1EWVL/Bo7Rz9uurpqw6SiBCefUbCGA==,
            }
        engines: { node: ^14.15.0 || ^16.10.0 || >=18.0.0 }

    jest-validate@29.7.0:
        resolution:
            {
                integrity: sha512-ZB7wHqaRGVw/9hST/OuFUReG7M8vKeq0/J2egIGLdvjHCmYqGARhzXmtgi+gVeZ5uXFF219aOc3Ls2yLg27tkw==,
            }
        engines: { node: ^14.15.0 || ^16.10.0 || >=18.0.0 }

    jest-watcher@29.7.0:
        resolution:
            {
                integrity: sha512-49Fg7WXkU3Vl2h6LbLtMQ/HyB6rXSIX7SqvBLQmssRBGN9I0PNvPmAmCWSOY6SOvrjhI/F7/bGAv9RtnsPA03g==,
            }
        engines: { node: ^14.15.0 || ^16.10.0 || >=18.0.0 }

    jest-worker@29.7.0:
        resolution:
            {
                integrity: sha512-eIz2msL/EzL9UFTFFx7jBTkeZfku0yUAyZZZmJ93H2TYEiroIx2PQjEXcwYtYl8zXCxb+PAmA2hLIt/6ZEkPHw==,
            }
        engines: { node: ^14.15.0 || ^16.10.0 || >=18.0.0 }

    jest@29.7.0:
        resolution:
            {
                integrity: sha512-NIy3oAFp9shda19hy4HK0HRTWKtPJmGdnvywu01nOqNC2vZg+Z+fvJDxpMQA88eb2I9EcafcdjYgsDthnYTvGw==,
            }
        engines: { node: ^14.15.0 || ^16.10.0 || >=18.0.0 }
        hasBin: true
        peerDependencies:
            node-notifier: ^8.0.1 || ^9.0.0 || ^10.0.0
        peerDependenciesMeta:
            node-notifier:
                optional: true

    js-tokens@4.0.0:
        resolution:
            {
                integrity: sha512-RdJUflcE3cUzKiMqQgsCu06FPu9UdIJO0beYbPhHN4k6apgJtifcoCtT9bcxOpYBtpD2kCM6Sbzg4CausW/PKQ==,
            }

    js-yaml@3.14.1:
        resolution:
            {
                integrity: sha512-okMH7OXXJ7YrN9Ok3/SXrnu4iX9yOk+25nqX4imS2npuvTYDmo/QEZoqwZkYaIDk3jVvBOTOIEgEhaLOynBS9g==,
            }
        hasBin: true

    jsesc@3.1.0:
        resolution:
            {
                integrity: sha512-/sM3dO2FOzXjKQhJuo0Q173wf2KOo8t4I8vHy6lF9poUp7bKT0/NHE8fPX23PwfhnykfqnC2xRxOnVw5XuGIaA==,
            }
        engines: { node: '>=6' }
        hasBin: true

    json-parse-even-better-errors@2.3.1:
        resolution:
            {
                integrity: sha512-xyFwyhro/JEof6Ghe2iz2NcXoj2sloNsWr/XsERDK/oiPCfaNhl5ONfp+jQdAZRQQ0IJWNzH9zIZF7li91kh2w==,
            }

    json5@2.2.3:
        resolution:
            {
                integrity: sha512-XmOWe7eyHYH14cLdVPoyg+GOH3rYX++KpzrylJwSW98t3Nk+U8XOl8FWKOgwtzdb8lXGf6zYwDUzeHMWfxasyg==,
            }
        engines: { node: '>=6' }
        hasBin: true

    jsonfile@6.1.0:
        resolution:
            {
                integrity: sha512-5dgndWOriYSm5cnYaJNhalLNDKOqFwyDB/rr1E9ZsGciGvKPs8R2xYGCacuf3z6K1YKDz182fd+fY3cn3pMqXQ==,
            }

    kind-of@6.0.3:
        resolution:
            {
                integrity: sha512-dcS1ul+9tmeD95T+x28/ehLgd9mENa3LsvDTtzm3vyBEO7RPptvAD+t44WVXaUjTBRcrpFeFlC8WCruUR456hw==,
            }
        engines: { node: '>=0.10.0' }

    kleur@3.0.3:
        resolution:
            {
                integrity: sha512-eTIzlVOSUR+JxdDFepEYcBMtZ9Qqdef+rnzWdRZuMbOywu5tO2w2N7rqjoANZ5k9vywhL6Br1VRjUIgTQx4E8w==,
            }
        engines: { node: '>=6' }

    leven@3.1.0:
        resolution:
            {
                integrity: sha512-qsda+H8jTaUaN/x5vzW2rzc+8Rw4TAQ/4KjB46IwK5VH+IlVeeeje/EoZRpiXvIqjFgK84QffqPztGI3VBLG1A==,
            }
        engines: { node: '>=6' }

    lilconfig@3.1.3:
        resolution:
            {
                integrity: sha512-/vlFKAoH5Cgt3Ie+JLhRbwOsCQePABiU3tJ1egGvyQ+33R/vcwM2Zl2QR/LzjsBeItPt3oSVXapn+m4nQDvpzw==,
            }
        engines: { node: '>=14' }

    lines-and-columns@1.2.4:
        resolution:
            {
                integrity: sha512-7ylylesZQ/PV29jhEDl3Ufjo6ZX7gCqJr5F7PKrqc93v7fzSymt1BpwEU8nAUXs8qzzvqhbjhK5QZg6Mt/HkBg==,
            }

    linkedom@0.18.4:
        resolution:
            {
                integrity: sha512-JhLErxMIEOKByMi3fURXgI1fYOzR87L1Cn0+MI9GlMckFrqFZpV1SUGox1jcKtsKN3y6JgclcQf0FzZT//BuGw==,
            }

    linkify-it@5.0.0:
        resolution:
            {
                integrity: sha512-5aHCbzQRADcdP+ATqnDuhhJ/MRIqDkZX5pyjFHRRysS8vZ5AbqGEoFIb6pYHPZ+L/OC2Lc+xT8uHVVR5CAK/wQ==,
            }

    locate-path@5.0.0:
        resolution:
            {
                integrity: sha512-t7hw9pI+WvuwNJXwk5zVHpyhIqzg2qTlklJOf0mVxGSbe3Fp2VieZcduNYjaLDoy6p9uGpQEGWG87WpMKlNq8g==,
            }
        engines: { node: '>=8' }

    lodash.memoize@4.1.2:
        resolution:
            {
                integrity: sha512-t7j+NzmgnQzTAYXcsHYLgimltOV1MXHtlOWf6GjL9Kj8GK5FInw5JotxvbOs+IvV1/Dzo04/fCGfLVs7aXb4Ag==,
            }

    lodash@4.17.21:
        resolution:
            {
                integrity: sha512-v2kDEe57lecTulaDIuNTPy3Ry4gLGJ6Z1O3vE1krgXZNrsQ+LFTGHVxVjcXPs17LhbZVGedAJv8XZ1tvj5FvSg==,
            }

    log-symbols@6.0.0:
        resolution:
            {
                integrity: sha512-i24m8rpwhmPIS4zscNzK6MSEhk0DUWa/8iYQWxhffV8jkI4Phvs3F+quL5xvS0gdQR0FyTCMMH33Y78dDTzzIw==,
            }
        engines: { node: '>=18' }

    lru-cache@5.1.1:
        resolution:
            {
                integrity: sha512-KpNARQA3Iwv+jTA0utUVVbrh+Jlrr1Fv0e56GGzAFOXN7dk/FviaDW8LHmK52DlcH4WP2n6gI8vN1aesBFgo9w==,
            }

    magic-string@0.30.17:
        resolution:
            {
                integrity: sha512-sNPKHvyjVf7gyjwS4xGTaW/mCnF8wnjtifKBEhxfZ7E/S8tQ0rssrwGNn6q8JH/ohItJfSQp9mBtQYuTlH5QnA==,
            }

    make-dir@4.0.0:
        resolution:
            {
                integrity: sha512-hXdUTZYIVOt1Ex//jAQi+wTZZpUpwBj/0QsOzqegb3rGMMeJiSEu5xLHnYfBrRV4RH2+OCSOO95Is/7x1WJ4bw==,
            }
        engines: { node: '>=10' }

    make-error@1.3.6:
        resolution:
            {
                integrity: sha512-s8UhlNe7vPKomQhC1qFelMokr/Sc3AgNbso3n74mVPA5LTZwkB9NlXf4XPamLxJE8h0gh73rM94xvwRT2CVInw==,
            }

    makeerror@1.0.12:
        resolution:
            {
                integrity: sha512-JmqCvUhmt43madlpFzG4BQzG2Z3m6tvQDNKdClZnO3VbIudJYmxsT0FNJMeiB2+JTSlTQTSbU8QdesVmwJcmLg==,
            }

    markdown-it-anchor@9.2.0:
        resolution:
            {
                integrity: sha512-sa2ErMQ6kKOA4l31gLGYliFQrMKkqSO0ZJgGhDHKijPf0pNFM9vghjAh3gn26pS4JDRs7Iwa9S36gxm3vgZTzg==,
            }
        peerDependencies:
            '@types/markdown-it': '*'
            markdown-it: '*'

    markdown-it-container@4.0.0:
        resolution:
            {
                integrity: sha512-HaNccxUH0l7BNGYbFbjmGpf5aLHAMTinqRZQAEQbMr2cdD3z91Q6kIo1oUn1CQndkT03jat6ckrdRYuwwqLlQw==,
            }

    markdown-it-emoji@3.0.0:
        resolution:
            {
                integrity: sha512-+rUD93bXHubA4arpEZO3q80so0qgoFJEKRkRbjKX8RTdca89v2kfyF+xR3i2sQTwql9tpPZPOQN5B+PunspXRg==,
            }

    markdown-it@14.1.0:
        resolution:
            {
                integrity: sha512-a54IwgWPaeBCAAsv13YgmALOF1elABB08FxO9i+r4VFk5Vl4pKokRPeX8u5TCgSsPi6ec1otfLjdOpVcgbpshg==,
            }
        hasBin: true

    mdast-util-to-hast@13.2.0:
        resolution:
            {
                integrity: sha512-QGYKEuUsYT9ykKBCMOEDLsU5JRObWQusAolFMeko/tYPufNkRffBAQjIE+99jbA87xv6FgmjLtwjh9wBWajwAA==,
            }

    mdurl@2.0.0:
        resolution:
            {
                integrity: sha512-Lf+9+2r+Tdp5wXDXC4PcIBjTDtq4UKjCPMQhKIuzpJNW0b96kVqSwW0bT7FhRSfmAiFYgP+SCRvdrDozfh0U5w==,
            }

    medium-zoom@1.1.0:
        resolution:
            {
                integrity: sha512-ewyDsp7k4InCUp3jRmwHBRFGyjBimKps/AJLjRSox+2q/2H4p/PNpQf+pwONWlJiOudkBXtbdmVbFjqyybfTmQ==,
            }

    merge-stream@2.0.0:
        resolution:
            {
                integrity: sha512-abv/qOcuPfk3URPfDzmZU1LKmuw8kT+0nIHvKrKgFrwifol/doWcdA4ZqsWQ8ENrFKkd67Mfpo/LovbIUsbt3w==,
            }

    merge2@1.4.1:
        resolution:
            {
                integrity: sha512-8q7VEgMJW4J8tcfVPy8g09NcQwZdbwFEqhe/WZkoIzjn/3TGDwtOCYtXGxA3O8tPzpczCCDgv+P2P5y00ZJOOg==,
            }
        engines: { node: '>= 8' }

    micromark-util-character@2.1.1:
        resolution:
            {
                integrity: sha512-wv8tdUTJ3thSFFFJKtpYKOYiGP2+v96Hvk4Tu8KpCAsTMs6yi+nVmGh1syvSCsaxz45J6Jbw+9DD6g97+NV67Q==,
            }

    micromark-util-encode@2.0.1:
        resolution:
            {
                integrity: sha512-c3cVx2y4KqUnwopcO9b/SCdo2O67LwJJ/UyqGfbigahfegL9myoEFoDYZgkT7f36T0bLrM9hZTAaAyH+PCAXjw==,
            }

    micromark-util-sanitize-uri@2.0.1:
        resolution:
            {
                integrity: sha512-9N9IomZ/YuGGZZmQec1MbgxtlgougxTodVwDzzEouPKo3qFWvymFHWcnDi2vzV1ff6kas9ucW+o3yzJK9YB1AQ==,
            }

    micromark-util-symbol@2.0.1:
        resolution:
            {
                integrity: sha512-vs5t8Apaud9N28kgCrRUdEed4UJ+wWNvicHLPxCa9ENlYuAY31M0ETy5y1vA33YoNPDFTghEbnh6efaE8h4x0Q==,
            }

    micromark-util-types@2.0.2:
        resolution:
            {
                integrity: sha512-Yw0ECSpJoViF1qTU4DC6NwtC4aWGt1EkzaQB8KPPyCRR8z9TWeV0HbEFGTO+ZY1wB22zmxnJqhPyTpOVCpeHTA==,
            }

    micromatch@4.0.8:
        resolution:
            {
                integrity: sha512-PXwfBhYu0hBCPw8Dn0E+WDYb7af3dSLVWKi3HGv84IdF4TyFoC0ysxFd0Goxw7nSv4T/PzEJQxsYsEiFCKo2BA==,
            }
        engines: { node: '>=8.6' }

    mimic-fn@2.1.0:
        resolution:
            {
                integrity: sha512-OqbOk5oEQeAZ8WXWydlu9HJjz9WVdEIvamMCcXmuqUYjTknH/sqsWvhQ3vgwKFRR1HpjvNBKQ37nbJgYzGqGcg==,
            }
        engines: { node: '>=6' }

    mimic-function@5.0.1:
        resolution:
            {
                integrity: sha512-VP79XUPxV2CigYP3jWwAUFSku2aKqBH7uTAapFWCBqutsbmDo96KY5o8uh6U+/YSIn5OxJnXp73beVkpqMIGhA==,
            }
        engines: { node: '>=18' }

    mimic-response@3.1.0:
        resolution:
            {
                integrity: sha512-z0yWI+4FDrrweS8Zmt4Ej5HdJmky15+L2e6Wgn3+iK5fWzb6T3fhNFq2+MeTRb064c6Wr4N/wv0DzQTjNzHNGQ==,
            }
        engines: { node: '>=10' }

    minimalistic-assert@1.0.1:
        resolution:
            {
                integrity: sha512-UtJcAD4yEaGtjPezWuO9wC4nwUnVH/8/Im3yEHQP4b67cXlD/Qr9hdITCU1xDbSEXg2XKNaP8jsReV7vQd00/A==,
            }

    minimatch@3.1.2:
        resolution:
            {
                integrity: sha512-J7p63hRiAjw1NDEww1W7i37+ByIrOWO5XQQAzZ3VOcL0PNybwpfmV/N05zFAzwQ9USyEcX6t3UO+K5aqBQOIHw==,
            }

    minimatch@5.1.6:
        resolution:
            {
                integrity: sha512-lKwV/1brpG6mBUFHtb7NUmtABCb2WZZmm2wNiOA5hAb8VdCS4B3dtMWyvcoViccwAW/COERjXLt0zP1zXUN26g==,
            }
        engines: { node: '>=10' }

    minimist@1.2.8:
        resolution:
            {
                integrity: sha512-2yyAR8qBkN3YuheJanUpWC5U3bb5osDywNB8RzDVlDwDHbocAJveqqj1u8+SVD7jkWT4yvsHCpWqqWqAxb0zCA==,
            }

    mitt@3.0.1:
        resolution:
            {
                integrity: sha512-vKivATfr97l2/QBCYAkXYDbrIWPM2IIKEl7YPhjCvKlG3kE2gm+uBo6nEXK3M5/Ffh/FLpKExzOQ3JJoJGFKBw==,
            }

    mkdirp-classic@0.5.3:
        resolution:
            {
                integrity: sha512-gKLcREMhtuZRwRAfqP3RFW+TK4JqApVBtOIftVgjuABpAtpxhPGaDcfvbhNvD0B8iD1oUr/txX35NjcaY6Ns/A==,
            }

    ms@2.1.3:
        resolution:
            {
                integrity: sha512-6FlzubTLZG3J2a/NVCAleEhjzq5oxgHyaCU9yYXvcLsvoVaHJq/s5xXI6/XXP6tz7R9xAOtHnSO/tXtF3WRTlA==,
            }

    mute-stream@1.0.0:
        resolution:
            {
                integrity: sha512-avsJQhyd+680gKXyG/sQc0nXaC6rBkPOfyHYcFb9+hdkqQkR9bdnkJ0AMZhke0oesPqIO+mFFJ+IdBc7mst4IA==,
            }
        engines: { node: ^14.17.0 || ^16.13.0 || >=18.0.0 }

    nanoid@3.3.11:
        resolution:
            {
                integrity: sha512-N8SpfPUnUp1bK+PMYW8qSWdl9U+wwNWI4QKxOYDy9JAro3WMX7p2OeVRF9v+347pnakNevPmiHhNmZ2HbFA76w==,
            }
        engines: { node: ^10 || ^12 || ^13.7 || ^14 || >=15.0.1 }
        hasBin: true

    nanoid@5.1.5:
        resolution:
            {
                integrity: sha512-Ir/+ZpE9fDsNH0hQ3C68uyThDXzYcim2EqcZ8zn8Chtt1iylPT9xXJB0kPCnqzgcEGikO9RxSrh63MsmVCU7Fw==,
            }
        engines: { node: ^18 || >=20 }
        hasBin: true

    napi-build-utils@2.0.0:
        resolution:
            {
                integrity: sha512-GEbrYkbfF7MoNaoh2iGG84Mnf/WZfB0GdGEsM8wz7Expx/LlWf5U8t9nvJKXSp3qr5IsEbK04cBGhol/KwOsWA==,
            }

    natural-compare@1.4.0:
        resolution:
            {
                integrity: sha512-OWND8ei3VtNC9h7V60qff3SVobHr996CTwgxubgyQYEpg290h9J0buyECNNJexkFm5sOajh5G116RYA1c8ZMSw==,
            }

    node-abi@3.75.0:
        resolution:
            {
                integrity: sha512-OhYaY5sDsIka7H7AtijtI9jwGYLyl29eQn/W623DiN/MIv5sUqc4g7BIDThX+gb7di9f6xK02nkp8sdfFWZLTg==,
            }
        engines: { node: '>=10' }

    node-addon-api@7.1.1:
        resolution:
            {
                integrity: sha512-5m3bsyrjFWE1xf7nz7YXdN4udnVtXK6/Yfgn5qnahL6bCkf2yKt4k3nuTKAtT4r3IG8JNR2ncsIMdZuAzJjHQQ==,
            }

    node-int64@0.4.0:
        resolution:
            {
                integrity: sha512-O5lz91xSOeoXP6DulyHfllpq+Eg00MWitZIbtPfoSEvqIHdl5gfcY6hYzDWnj0qD5tz52PI08u9qUvSVeUBeHw==,
            }

    node-releases@2.0.19:
        resolution:
            {
                integrity: sha512-xxOWJsBKtzAq7DY0J+DTzuz58K8e7sJbdgwkbMWQe8UYB6ekmsQ45q0M/tJDsGaZmbC+l7n57UV8Hl5tHxO9uw==,
            }

    normalize-path@3.0.0:
        resolution:
            {
                integrity: sha512-6eZs5Ls3WtCisHWp9S2GUy8dqkpGi4BVSz3GaqiE6ezub0512ESztXUwUB6C6IKbQkY2Pnb/mD4WYojCRwcwLA==,
            }
        engines: { node: '>=0.10.0' }

    normalize-range@0.1.2:
        resolution:
            {
                integrity: sha512-bdok/XvKII3nUpklnV6P2hxtMNrCboOjAcyBuQnWEhO665FwrSNRxU+AqpsyvO6LgGYPspN+lu5CLtw4jPRKNA==,
            }
        engines: { node: '>=0.10.0' }

    npm-run-path@4.0.1:
        resolution:
            {
                integrity: sha512-S48WzZW777zhNIrn7gxOlISNAqi9ZC/uQFnRdbeIHhZhCA6UqpkOT8T1G7BvfdgP4Er8gF4sUbaS0i7QvIfCWw==,
            }
        engines: { node: '>=8' }

    npm-run-path@6.0.0:
        resolution:
            {
                integrity: sha512-9qny7Z9DsQU8Ou39ERsPU4OZQlSTP47ShQzuKZ6PRXpYLtIFgl/DEBYEXKlvcEa+9tHVcK8CF81Y2V72qaZhWA==,
            }
        engines: { node: '>=18' }

    nth-check@2.1.1:
        resolution:
            {
                integrity: sha512-lqjrjmaOoAnWfMmBPL+XNnynZh2+swxiX3WUE0s4yEHI6m+AwrK2UZOimIRl3X/4QctVqS8AiZjFqyOGrMXb/w==,
            }

    once@1.4.0:
        resolution:
            {
                integrity: sha512-lNaJgI+2Q5URQBkccEKHTQOPaXdUxnZZElQTZY0MFUAuaEqe1E+Nyvgdz/aIyNi6Z9MzO5dv1H8n58/GELp3+w==,
            }

    onetime@5.1.2:
        resolution:
            {
                integrity: sha512-kbpaSSGJTWdAY5KPVeMOKXSrPtr8C8C7wodJbcsd51jRnmD+GZu8Y0VoU6Dm5Z4vWr0Ig/1NKuWRKf7j5aaYSg==,
            }
        engines: { node: '>=6' }

    onetime@7.0.0:
        resolution:
            {
                integrity: sha512-VXJjc87FScF88uafS3JllDgvAm+c/Slfz06lorj2uAY34rlUu0Nt+v8wreiImcrgAjjIHp1rXpTDlLOGw29WwQ==,
            }
        engines: { node: '>=18' }

    oniguruma-to-es@2.3.0:
        resolution:
            {
                integrity: sha512-bwALDxriqfKGfUufKGGepCzu9x7nJQuoRoAFp4AnwehhC2crqrDIAP/uN2qdlsAvSMpeRC3+Yzhqc7hLmle5+g==,
            }

    ora@8.2.0:
        resolution:
            {
                integrity: sha512-weP+BZ8MVNnlCm8c0Qdc1WSWq4Qn7I+9CJGm7Qali6g44e/PUzbjNqJX5NJ9ljlNMosfJvg1fKEGILklK9cwnw==,
            }
        engines: { node: '>=18' }

    os-tmpdir@1.0.2:
        resolution:
            {
                integrity: sha512-D2FR03Vir7FIu45XBY20mTb+/ZSWB00sjU9jdQXt83gDrI4Ztz5Fs7/yy74g2N5SVQY4xY1qDr4rNddwYRVX0g==,
            }
        engines: { node: '>=0.10.0' }

    p-limit@2.3.0:
        resolution:
            {
                integrity: sha512-//88mFWSJx8lxCzwdAABTJL2MyWB12+eIY7MDL2SqLmAkeKU9qxRvWuSyTjm3FUmpBEMuFfckAIqEaVGUDxb6w==,
            }
        engines: { node: '>=6' }

    p-limit@3.1.0:
        resolution:
            {
                integrity: sha512-TYOanM3wGwNGsZN2cVTYPArw454xnXj5qmWF1bEoAc4+cU/ol7GVh7odevjp1FNHduHc3KZMcFduxU5Xc6uJRQ==,
            }
        engines: { node: '>=10' }

    p-locate@4.1.0:
        resolution:
            {
                integrity: sha512-R79ZZ/0wAxKGu3oYMlz8jy/kbhsNrS7SKZ7PxEHBgJ5+F2mtFW2fK2cOtBh1cHYkQsbzFV7I+EoRKe6Yt0oK7A==,
            }
        engines: { node: '>=8' }

    p-map@5.5.0:
        resolution:
            {
                integrity: sha512-VFqfGDHlx87K66yZrNdI4YGtD70IRyd+zSvgks6mzHPRNkoKy+9EKP4SFC77/vTTQYmRmti7dvqC+m5jBrBAcg==,
            }
        engines: { node: '>=12' }

    p-try@2.2.0:
        resolution:
            {
                integrity: sha512-R4nPAVTAU0B9D35/Gk3uJf/7XYbQcyohSKdvAxIRSNghFl4e71hVoGnBNQz9cWaXxO2I10KTC+3jMdvvoKw6dQ==,
            }
        engines: { node: '>=6' }

    papaparse@5.4.1:
        resolution:
            {
                integrity: sha512-HipMsgJkZu8br23pW15uvo6sib6wne/4woLZPlFf3rpDyMe9ywEXUsuD7+6K9PRkJlVT51j/sCOYDKGGS3ZJrw==,
            }

    parse-json@5.2.0:
        resolution:
            {
                integrity: sha512-ayCKvm/phCGxOkYRSCM82iDwct8/EonSEgCSxWxD7ve6jHggsFl4fZVQBPRNgQoKiuV/odhFrGzQXZwbifC8Rg==,
            }
        engines: { node: '>=8' }

    parse-ms@4.0.0:
        resolution:
            {
                integrity: sha512-TXfryirbmq34y8QBwgqCVLi+8oA3oWx2eAnSn62ITyEhEYaWRlVZ2DvMM9eZbMs/RfxPu/PK/aBLyGj4IrqMHw==,
            }
        engines: { node: '>=18' }

    parse5-htmlparser2-tree-adapter@7.1.0:
        resolution:
            {
                integrity: sha512-ruw5xyKs6lrpo9x9rCZqZZnIUntICjQAd0Wsmp396Ul9lN/h+ifgVV1x1gZHi8euej6wTfpqX8j+BFQxF0NS/g==,
            }

    parse5@7.3.0:
        resolution:
            {
                integrity: sha512-IInvU7fabl34qmi9gY8XOVxhYyMyuH2xUNpb2q8/Y+7552KlejkRvqvD19nMoUW/uQGGbqNpA6Tufu5FL5BZgw==,
            }

    path-exists@4.0.0:
        resolution:
            {
                integrity: sha512-ak9Qy5Q7jYb2Wwcey5Fpvg2KoAc/ZIhLSLOSBmRmygPsGwkVVt0fZa0qrtMz+m6tJTAHfZQ8FnmB4MG4LWy7/w==,
            }
        engines: { node: '>=8' }

    path-is-absolute@1.0.1:
        resolution:
            {
                integrity: sha512-AVbw3UJ2e9bq64vSaS9Am0fje1Pa8pbGqTTsmXfaIiMpnr5DlDhfJOuLj9Sf95ZPVDAUerDfEk88MPmPe7UCQg==,
            }
        engines: { node: '>=0.10.0' }

    path-key@3.1.1:
        resolution:
            {
                integrity: sha512-ojmeN0qd+y0jszEtoY48r0Peq5dwMEkIlCOu6Q5f41lfkswXuKtYrhgoTpLnyIcHm24Uhqx+5Tqm2InSwLhE6Q==,
            }
        engines: { node: '>=8' }

    path-key@4.0.0:
        resolution:
            {
                integrity: sha512-haREypq7xkM7ErfgIyA0z+Bj4AGKlMSdlQE2jvJo6huWD1EdkKYV+G/T4nq0YEF2vgTT8kqMFKo1uHn950r4SQ==,
            }
        engines: { node: '>=12' }

    path-parse@1.0.7:
        resolution:
            {
                integrity: sha512-LDJzPVEEEPR+y48z93A0Ed0yXb8pAByGWo/k5YYdYgpY2/2EsOsksJrq7lOHxryrVOn1ejG6oAp8ahvOIQD8sw==,
            }

    path-type@4.0.0:
        resolution:
            {
                integrity: sha512-gDKb8aZMDeD/tZWs9P6+q0J9Mwkdl6xMV8TjnGP3qJVJ06bdMgkbBlLU8IdfOsIsFz2BW1rNVT3XuNEl8zPAvw==,
            }
        engines: { node: '>=8' }

    path-type@6.0.0:
        resolution:
            {
                integrity: sha512-Vj7sf++t5pBD637NSfkxpHSMfWaeig5+DKWLhcqIYx6mWQz5hdJTGDVMQiJcw1ZYkhs7AazKDGpRVji1LJCZUQ==,
            }
        engines: { node: '>=18' }

    perfect-debounce@1.0.0:
        resolution:
            {
                integrity: sha512-xCy9V055GLEqoFaHoC1SoLIaLmWctgCUaBaWxDZ7/Zx4CTyX7cJQLJOok/orfjZAh9kEYpjJa4d0KcJmCbctZA==,
            }

    picocolors@1.1.1:
        resolution:
            {
                integrity: sha512-xceH2snhtb5M9liqDsmEw56le376mTZkEX/jEb/RxNFyegNul7eNslCXP9FDj/Lcu0X8KEyMceP2ntpaHrDEVA==,
            }

    picomatch@2.3.1:
        resolution:
            {
                integrity: sha512-JU3teHTNjmE2VCGFzuY8EXzCDVwEqB2a8fsIvwaStHhAWJEeVd1o1QD80CU6+ZdEXXSLbSsuLwJjkCBWqRQUVA==,
            }
        engines: { node: '>=8.6' }

    pirates@4.0.7:
        resolution:
            {
                integrity: sha512-TfySrs/5nm8fQJDcBDuUng3VOUKsd7S+zqvbOTiGXHfxX4wK31ard+hoNuvkicM/2YFzlpDgABOevKSsB4G/FA==,
            }
        engines: { node: '>= 6' }

    pkg-dir@4.2.0:
        resolution:
            {
                integrity: sha512-HRDzbaKjC+AOWVXxAU/x54COGeIv9eb+6CkDSQoNTt4XyWoIJvuPsXizxu/Fr23EiekbtZwmh1IcIG/l/a10GQ==,
            }
        engines: { node: '>=8' }

    postcss-load-config@6.0.1:
        resolution:
            {
                integrity: sha512-oPtTM4oerL+UXmx+93ytZVN82RrlY/wPUV8IeDxFrzIjXOLF1pN+EmKPLbubvKHT2HC20xXsCAH2Z+CKV6Oz/g==,
            }
        engines: { node: '>= 18' }
        peerDependencies:
            jiti: '>=1.21.0'
            postcss: '>=8.0.9'
            tsx: ^4.8.1
            yaml: ^2.4.2
        peerDependenciesMeta:
            jiti:
                optional: true
            postcss:
                optional: true
            tsx:
                optional: true
            yaml:
                optional: true

    postcss-value-parser@4.2.0:
        resolution:
            {
                integrity: sha512-1NNCs6uurfkVbeXG4S8JFT9t19m45ICnif8zWLd5oPSZ50QnwMfK+H3jv408d4jw/7Bttv5axS5IiHoLaVNHeQ==,
            }

    postcss@8.5.5:
        resolution:
            {
                integrity: sha512-d/jtm+rdNT8tpXuHY5MMtcbJFBkhXE6593XVR9UoGCH8jSFGci7jGvMGH5RYd5PBJW+00NZQt6gf7CbagJCrhg==,
            }
        engines: { node: ^10 || ^12 || >=14 }

    prebuild-install@7.1.3:
        resolution:
            {
                integrity: sha512-8Mf2cbV7x1cXPUILADGI3wuhfqWvtiLA1iclTDbFRZkgRQS0NqsPZphna9V+HyTEadheuPmjaJMsbzKQFOzLug==,
            }
        engines: { node: '>=10' }
        hasBin: true

    pretty-format@29.7.0:
        resolution:
            {
                integrity: sha512-Pdlw/oPxN+aXdmM9R00JVC9WVFoCLTKJvDVLgmJ+qAffBMxsV85l/Lu7sNx4zSzPyoL2euImuEwHhOXdEgNFZQ==,
            }
        engines: { node: ^14.15.0 || ^16.10.0 || >=18.0.0 }

    pretty-ms@9.2.0:
        resolution:
            {
                integrity: sha512-4yf0QO/sllf/1zbZWYnvWw3NxCQwLXKzIj0G849LSufP15BXKM0rbD2Z3wVnkMfjdn/CB0Dpp444gYAACdsplg==,
            }
        engines: { node: '>=18' }

    prisma@5.22.0:
        resolution:
            {
                integrity: sha512-vtpjW3XuYCSnMsNVBjLMNkTj6OZbudcPPTPYHqX0CJfpcdWciI1dM8uHETwmDxxiqEwCIE6WvXucWUetJgfu/A==,
            }
        engines: { node: '>=16.13' }
        hasBin: true

    prismjs@1.30.0:
        resolution:
            {
                integrity: sha512-DEvV2ZF2r2/63V+tK8hQvrR2ZGn10srHbXviTlcv7Kpzw8jWiNTqbVgjO3IY8RxrrOUF8VPMQQFysYYYv0YZxw==,
            }
        engines: { node: '>=6' }

    prompts@2.4.2:
        resolution:
            {
                integrity: sha512-NxNv/kLguCA7p3jE8oL2aEBsrJWgAakBpgmgK6lpPWV+WuOmY6r2/zbAVnP+T8bQlA0nzHXSJSJW0Hq7ylaD2Q==,
            }
        engines: { node: '>= 6' }

    property-information@7.1.0:
        resolution:
            {
                integrity: sha512-TwEZ+X+yCJmYfL7TPUOcvBZ4QfoT5YenQiJuX//0th53DE6w0xxLEtfK3iyryQFddXuvkIk51EEgrJQ0WJkOmQ==,
            }

    pump@3.0.2:
        resolution:
            {
                integrity: sha512-tUPXtzlGM8FE3P0ZL6DVs/3P58k9nk8/jZeQCurTJylQA8qFYzHFfhBJkuqyE0FifOsQ0uKWekiZ5g8wtr28cw==,
            }

    punycode.js@2.3.1:
        resolution:
            {
                integrity: sha512-uxFIHU0YlHYhDQtV4R9J6a52SLx28BCjT+4ieh7IGbgwVJWO+km431c4yRlREUAsAmt/uMjQUyQHNEPf0M39CA==,
            }
        engines: { node: '>=6' }

    pure-rand@6.1.0:
        resolution:
            {
                integrity: sha512-bVWawvoZoBYpp6yIoQtQXHZjmz35RSVHnUOTefl8Vcjr8snTPY1wnpSPMWekcFwbxI6gtmT7rSYPFvz71ldiOA==,
            }

    queue-microtask@1.2.3:
        resolution:
            {
                integrity: sha512-NuaNSa6flKT5JaSYQzJok04JzTL1CA6aGhv5rfLW3PgqA+M2ChpZQnAC8h8i4ZFkBS8X5RqkDBHA7r4hej3K9A==,
            }

    rc@1.2.8:
        resolution:
            {
                integrity: sha512-y3bGgqKj3QBdxLbLkomlohkvsA8gdAiUQlSBJnBhfn+BPxg4bc62d8TcBW15wavDfgexCgccckhcZvywyQYPOw==,
            }
        hasBin: true

    react-is@18.3.1:
        resolution:
            {
                integrity: sha512-/LLMVyas0ljjAtoYiPqYiL8VWXzUUdThrmU5+n20DZv+a+ClRoevUzw5JxU+Ieh5/c87ytoTBV9G1FiKfNJdmg==,
            }

    readable-stream@3.6.2:
        resolution:
            {
                integrity: sha512-9u/sniCrY3D5WdsERHzHE4G2YCXqoG5FTHUiCC4SIbr6XcLZBY05ya9EKjYek9O5xOAwjGq+1JdGBAS7Q9ScoA==,
            }
        engines: { node: '>= 6' }

    readdirp@3.6.0:
        resolution:
            {
                integrity: sha512-hOS089on8RduqdbhvQ5Z37A0ESjsqz6qnRcffsMU3495FuTdqSm+7bhJ29JvIOsBDEEnan5DPu9t3To9VRlMzA==,
            }
        engines: { node: '>=8.10.0' }

    readdirp@4.1.2:
        resolution:
            {
                integrity: sha512-GDhwkLfywWL2s6vEjyhri+eXmfH6j1L7JE27WhqLeYzoh/A3DBaYGEj2H/HFZCn/kMfim73FXxEJTw06WtxQwg==,
            }
        engines: { node: '>= 14.18.0' }

    regex-recursion@5.1.1:
        resolution:
            {
                integrity: sha512-ae7SBCbzVNrIjgSbh7wMznPcQel1DNlDtzensnFxpiNpXt1U2ju/bHugH422r+4LAVS1FpW1YCwilmnNsjum9w==,
            }

    regex-utilities@2.3.0:
        resolution:
            {
                integrity: sha512-8VhliFJAWRaUiVvREIiW2NXXTmHs4vMNnSzuJVhscgmGav3g9VDxLrQndI3dZZVVdp0ZO/5v0xmX516/7M9cng==,
            }

    regex@5.1.1:
        resolution:
            {
                integrity: sha512-dN5I359AVGPnwzJm2jN1k0W9LPZ+ePvoOeVMMfqIMFz53sSwXkxaJoxr50ptnsC771lK95BnTrVSZxq0b9yCGw==,
            }

    require-directory@2.1.1:
        resolution:
            {
                integrity: sha512-fGxEI7+wsG9xrvdjsrlmL22OMTTiHRwAMroiEeMgq8gzoLC/PQr7RsRDSTLUg/bZAZtF+TVIkHc6/4RIKrui+Q==,
            }
        engines: { node: '>=0.10.0' }

    resolve-cwd@3.0.0:
        resolution:
            {
                integrity: sha512-OrZaX2Mb+rJCpH/6CpSqt9xFVpN++x01XnN2ie9g6P5/3xelLAkXWVADpdz1IHD/KFfEXyE6V0U01OQ3UO2rEg==,
            }
        engines: { node: '>=8' }

    resolve-from@5.0.0:
        resolution:
            {
                integrity: sha512-qYg9KP24dD5qka9J47d0aVky0N+b4fTU89LN9iDnjB5waksiC49rvMB0PrUJQGoTmH50XPiqOvAjDfaijGxYZw==,
            }
        engines: { node: '>=8' }

    resolve-pkg-maps@1.0.0:
        resolution:
            {
                integrity: sha512-seS2Tj26TBVOC2NIc2rOe2y2ZO7efxITtLZcGSOnHHNOQ7CkiUBfw0Iw2ck6xkIhPwLhKNLS8BO+hEpngQlqzw==,
            }

    resolve.exports@2.0.3:
        resolution:
            {
                integrity: sha512-OcXjMsGdhL4XnbShKpAcSqPMzQoYkYyhbEaeSko47MjRP9NfEQMhZkXL1DoFlt9LWQn4YttrdnV6X2OiyzBi+A==,
            }
        engines: { node: '>=10' }

    resolve@1.22.10:
        resolution:
            {
                integrity: sha512-NPRy+/ncIMeDlTAsuqwKIiferiawhefFJtkNSW0qZJEqMEb+qBt/77B/jGeeek+F0uOeN05CDa6HXbbIgtVX4w==,
            }
        engines: { node: '>= 0.4' }
        hasBin: true

    restore-cursor@5.1.0:
        resolution:
            {
                integrity: sha512-oMA2dcrw6u0YfxJQXm342bFKX/E4sG9rbTzO9ptUcR/e8A33cHuvStiYOwH7fszkZlZ1z/ta9AAoPk2F4qIOHA==,
            }
        engines: { node: '>=18' }

    reusify@1.1.0:
        resolution:
            {
                integrity: sha512-g6QUff04oZpHs0eG5p83rFLhHeV00ug/Yf9nZM6fLeUrPguBTkTQOdpAWWspMh55TZfVQDPaN3NQJfbVRAxdIw==,
            }
        engines: { iojs: '>=1.0.0', node: '>=0.10.0' }

    rfdc@1.4.1:
        resolution:
            {
                integrity: sha512-q1b3N5QkRUWUl7iyylaaj3kOpIT0N2i9MqIEQXP73GVsN9cw3fdx8X63cEmWhJGi2PPCF23Ijp7ktmd39rawIA==,
            }

    rimraf@3.0.2:
        resolution:
            {
                integrity: sha512-JZkJMZkAGFFPP2YqXZXPbMlMBgsxzE8ILs4lMIX/2o0L9UBw9O/Y3o6wFw/i9YLapcUJWwqbi3kdxIPdC62TIA==,
            }
        deprecated: Rimraf versions prior to v4 are no longer supported
        hasBin: true

    rollup@4.43.0:
        resolution:
            {
                integrity: sha512-wdN2Kd3Twh8MAEOEJZsuxuLKCsBEo4PVNLK6tQWAn10VhsVewQLzcucMgLolRlhFybGxfclbPeEYBaP6RvUFGg==,
            }
        engines: { node: '>=18.0.0', npm: '>=8.0.0' }
        hasBin: true

    run-parallel@1.2.0:
        resolution:
            {
                integrity: sha512-5l4VyZR86LZ/lDxZTR6jqL8AFE2S0IFLMP26AbjsLVADxHdhB/c0GUsH+y39UfCi3dzz8OlQuPmnaJOMoDHQBA==,
            }

    safe-buffer@5.2.1:
        resolution:
            {
                integrity: sha512-rp3So07KcdmmKbGvgaNxQSJr7bGVSVk5S9Eq1F+ppbRo70+YeaDxkw5Dd8NPN+GD6bjnYm2VuPuCXmpuYvmCXQ==,
            }

    safer-buffer@2.1.2:
        resolution:
            {
                integrity: sha512-YZo3K82SD7Riyi0E1EQPojLz7kpepnSQI9IyPbHHg1XXXevb5dJI7tpyN2ADxGcQbHG7vcyRHk0cbwqcQriUtg==,
            }

    sass@1.89.2:
        resolution:
            {
                integrity: sha512-xCmtksBKd/jdJ9Bt9p7nPKiuqrlBMBuuGkQlkhZjjQk3Ty48lv93k5Dq6OPkKt4XwxDJ7tvlfrTa1MPA9bf+QA==,
            }
        engines: { node: '>=14.0.0' }
        hasBin: true

    sax@1.4.1:
        resolution:
            {
                integrity: sha512-+aWOz7yVScEGoKNd4PA10LZ8sk0A/z5+nXQG5giUO5rprX9jgYsTdov9qCchZiPIZezbZH+jRut8nPodFAX4Jg==,
            }

    section-matter@1.0.0:
        resolution:
            {
                integrity: sha512-vfD3pmTzGpufjScBh50YHKzEu2lxBWhVEHsNGoEXmCmn2hKGfeNLYMzCJpe8cD7gqX7TJluOVpBkAequ6dgMmA==,
            }
        engines: { node: '>=4' }

    semver@6.3.1:
        resolution:
            {
                integrity: sha512-BR7VvDCVHO+q2xBEWskxS6DJE1qRnb7DxzUrogb71CWoSficBxYsiAGd+Kl0mmq/MprG9yArRkyrQxTO6XjMzA==,
            }
        hasBin: true

    semver@7.7.2:
        resolution:
            {
                integrity: sha512-RF0Fw+rO5AMf9MAyaRXI4AV0Ulj5lMHqVxxdSgiVbixSCXoEmmX/jk0CuJw4+3SqroYO9VoUh+HcuJivvtJemA==,
            }
        engines: { node: '>=10' }
        hasBin: true

    shebang-command@2.0.0:
        resolution:
            {
                integrity: sha512-kHxr2zZpYtdmrN1qDjrrX/Z1rR1kG8Dx+gkpK1G4eXmvXswmcE1hTWBWYUzlraYw1/yZp6YuDY77YtvbN0dmDA==,
            }
        engines: { node: '>=8' }

    shebang-regex@3.0.0:
        resolution:
            {
                integrity: sha512-7++dFhtcx3353uBaq8DDR4NuxBetBzC7ZQOhmTQInHEd6bSrXdiEyzCvG07Z44UYdLShWUyXt5M/yhz8ekcb1A==,
            }
        engines: { node: '>=8' }

    shiki@1.29.2:
        resolution:
            {
                integrity: sha512-njXuliz/cP+67jU2hukkxCNuH1yUi4QfdZZY+sMr5PPrIyXSu5iTb/qYC4BiWWB0vZ+7TbdvYUCeL23zpwCfbg==,
            }

    signal-exit@3.0.7:
        resolution:
            {
                integrity: sha512-wnD2ZE+l+SPC/uoS0vXeE9L1+0wuaMqKlfz9AMUo38JsyLSBWSFcHR1Rri62LZc12vLr1gb3jl7iwQhgwpAbGQ==,
            }

    signal-exit@4.1.0:
        resolution:
            {
                integrity: sha512-bzyZ1e88w9O1iNJbKnOlvYTrWPDl46O1bG0D3XInv+9tkPrxrN8jUUTiFlDkkmKWgn1M6CfIA13SuGqOa9Korw==,
            }
        engines: { node: '>=14' }

    simple-concat@1.0.1:
        resolution:
            {
                integrity: sha512-cSFtAPtRhljv69IK0hTVZQ+OfE9nePi/rtJmw5UjHeVyVroEqJXP1sFztKUy1qU+xvz3u/sfYJLa947b7nAN2Q==,
            }

    simple-get@4.0.1:
        resolution:
            {
                integrity: sha512-brv7p5WgH0jmQJr1ZDDfKDOSeWWg+OVypG99A/5vYGPqJ6pxiaHLy8nxtFjBA7oMa01ebA9gfh1uMCFqOuXxvA==,
            }

    sisteransi@1.0.5:
        resolution:
            {
                integrity: sha512-bLGGlR1QxBcynn2d5YmDX4MGjlZvy2MRBDRNHLJ8VI6l6+9FUiyTFNJ0IveOSP0bcXgVDPRcfGqA0pjaqUpfVg==,
            }

    sitemap@8.0.0:
        resolution:
            {
                integrity: sha512-+AbdxhM9kJsHtruUF39bwS/B0Fytw6Fr1o4ZAIAEqA6cke2xcoO2GleBw9Zw7nRzILVEgz7zBM5GiTJjie1G9A==,
            }
        engines: { node: '>=14.0.0', npm: '>=6.0.0' }
        hasBin: true

    slash@3.0.0:
        resolution:
            {
                integrity: sha512-g9Q1haeby36OSStwb4ntCGGGaKsaVSjQ68fBxoQcutl5fS1vuY18H3wSt3jFyFtrkx+Kz0V1G85A4MyAdDMi2Q==,
            }
        engines: { node: '>=8' }

    slash@4.0.0:
        resolution:
            {
                integrity: sha512-3dOsAHXXUkQTpOYcoAxLIorMTp4gIQr5IW3iVb7A7lFIp0VHhnynm9izx6TssdrIcVIESAlVjtnO2K8bg+Coew==,
            }
        engines: { node: '>=12' }

    slash@5.1.0:
        resolution:
            {
                integrity: sha512-ZA6oR3T/pEyuqwMgAKT0/hAv8oAXckzbkmR0UkUosQ+Mc4RxGoJkRmwHgHufaenlyAgE1Mxgpdcrf75y6XcnDg==,
            }
        engines: { node: '>=14.16' }

    source-map-js@1.2.1:
        resolution:
            {
                integrity: sha512-UXWMKhLOwVKb728IUtQPXxfYU+usdybtUrK/8uGE8CQMvrhOpwvzDBwj0QhSL7MQc7vIsISBG8VQ8+IDQxpfQA==,
            }
        engines: { node: '>=0.10.0' }

    source-map-support@0.5.13:
        resolution:
            {
                integrity: sha512-SHSKFHadjVA5oR4PPqhtAVdcBWwRYVd6g6cAXnIbRiIwc2EhPrTuKUBdSLvlEKyIP3GCf89fltvcZiP9MMFA1w==,
            }

    source-map@0.6.1:
        resolution:
            {
                integrity: sha512-UjgapumWlbMhkBgzT7Ykc5YXUT46F0iKu8SGXq0bcwP5dz/h0Plj6enJqjz1Zbq2l5WaqYnrVbwWOWMyF3F47g==,
            }
        engines: { node: '>=0.10.0' }

    space-separated-tokens@2.0.2:
        resolution:
            {
                integrity: sha512-PEGlAwrG8yXGXRjW32fGbg66JAlOAwbObuqVoJpv/mRgoWDQfgH1wDPvtzWyUSNAXBGSk8h755YDbbcEy3SH2Q==,
            }

    speakingurl@14.0.1:
        resolution:
            {
                integrity: sha512-1POYv7uv2gXoyGFpBCmpDVSNV74IfsWlDW216UPjbWufNf+bSU6GdbDsxdcxtfwb4xlI3yxzOTKClUosxARYrQ==,
            }
        engines: { node: '>=0.10.0' }

    sprintf-js@1.0.3:
        resolution:
            {
                integrity: sha512-D9cPgkvLlV3t3IzL0D0YLvGA9Ahk4PcvVwUbN0dSGr1aP0Nrt4AEnTUbuGvquEC0mA64Gqt1fzirlRs5ibXx8g==,
            }

    stack-utils@2.0.6:
        resolution:
            {
                integrity: sha512-XlkWvfIm6RmsWtNJx+uqtKLS8eqFbxUg0ZzLXqY0caEy9l7hruX8IpiDnjsLavoBgqCCR71TqWO8MaXYheJ3RQ==,
            }
        engines: { node: '>=10' }

    stdin-discarder@0.2.2:
        resolution:
            {
                integrity: sha512-UhDfHmA92YAlNnCfhmq0VeNL5bDbiZGg7sZ2IvPsXubGkiNa9EC+tUTsjBRsYUAz87btI6/1wf4XoVvQ3uRnmQ==,
            }
        engines: { node: '>=18' }

    string-length@4.0.2:
        resolution:
            {
                integrity: sha512-+l6rNN5fYHNhZZy41RXsYptCjA2Igmq4EG7kZAYFQI1E1VTXarr6ZPXBg6eq7Y6eK4FEhY6AJlyuFIb/v/S0VQ==,
            }
        engines: { node: '>=10' }

    string-width@4.2.3:
        resolution:
            {
                integrity: sha512-wKyQRQpjJ0sIp62ErSZdGsjMJWsap5oRNihHhu6G7JVO/9jIB6UyevL+tXuOqrng8j/cxKTWyWUwvSTriiZz/g==,
            }
        engines: { node: '>=8' }

    string-width@7.2.0:
        resolution:
            {
                integrity: sha512-tsaTIkKW9b4N+AEj+SVA+WhJzV7/zMhcSu78mLKWSk7cXMOSHsBKFWUs0fWwq8QyK3MgJBQRX6Gbi4kYbdvGkQ==,
            }
        engines: { node: '>=18' }

    string_decoder@1.3.0:
        resolution:
            {
                integrity: sha512-hkRX8U1WjJFd8LsDJ2yQ/wWWxaopEsABU1XfkM8A+j0+85JAGppt16cr1Whg6KIbb4okU6Mql6BOj+uup/wKeA==,
            }

    stringify-entities@4.0.4:
        resolution:
            {
                integrity: sha512-IwfBptatlO+QCJUo19AqvrPNqlVMpW9YEL2LIVY+Rpv2qsjCGxaDLNRgeGsQWJhfItebuJhsGSLjaBbNSQ+ieg==,
            }

    strip-ansi@6.0.1:
        resolution:
            {
                integrity: sha512-Y38VPSHcqkFrCpFnQ9vuSXmquuv5oXOKpGeT6aGrr3o3Gc9AlVa6JBfUSOCnbxGGZF+/0ooI7KrPuUSztUdU5A==,
            }
        engines: { node: '>=8' }

    strip-ansi@7.1.0:
        resolution:
            {
                integrity: sha512-iq6eVVI64nQQTRYq2KtEg2d2uU7LElhTJwsH4YzIHZshxlgZms/wIc4VoDQTlG/IvVIrBKG06CrZnp0qv7hkcQ==,
            }
        engines: { node: '>=12' }

    strip-bom-string@1.0.0:
        resolution:
            {
                integrity: sha512-uCC2VHvQRYu+lMh4My/sFNmF2klFymLX1wHJeXnbEJERpV/ZsVuonzerjfrGpIGF7LBVa1O7i9kjiWvJiFck8g==,
            }
        engines: { node: '>=0.10.0' }

    strip-bom@4.0.0:
        resolution:
            {
                integrity: sha512-3xurFv5tEgii33Zi8Jtp55wEIILR9eh34FAW00PZf+JnSsTmV/ioewSgQl97JHvgjoRGwPShsWm+IdrxB35d0w==,
            }
        engines: { node: '>=8' }

    strip-final-newline@2.0.0:
        resolution:
            {
                integrity: sha512-BrpvfNAE3dcvq7ll3xVumzjKjZQ5tI1sEUIKr3Uoks0XUl45St3FlatVqef9prk4jRDzhW6WZg+3bk93y6pLjA==,
            }
        engines: { node: '>=6' }

    strip-final-newline@4.0.0:
        resolution:
            {
                integrity: sha512-aulFJcD6YK8V1G7iRB5tigAP4TsHBZZrOV8pjV++zdUwmeV8uzbY7yn6h9MswN62adStNZFuCIx4haBnRuMDaw==,
            }
        engines: { node: '>=18' }

    strip-json-comments@2.0.1:
        resolution:
            {
                integrity: sha512-4gB8na07fecVVkOI6Rs4e7T6NOTki5EmL7TUduTs6bu3EdnSycntVJ4re8kgZA+wx9IueI2Y11bfbgwtzuE0KQ==,
            }
        engines: { node: '>=0.10.0' }

    strip-json-comments@3.1.1:
        resolution:
            {
                integrity: sha512-6fPc+R4ihwqP6N/aIv2f1gMH8lOVtWQHoqC4yK6oSDVVocumAsfCqjkXnqiYMhmMwS/mEHLp7Vehlt3ql6lEig==,
            }
        engines: { node: '>=8' }

    strnum@1.1.2:
        resolution:
            {
                integrity: sha512-vrN+B7DBIoTTZjnPNewwhx6cBA/H+IS7rfW68n7XxC1y7uoiGQBxaKzqucGUgavX15dJgiGztLJ8vxuEzwqBdA==,
            }

    superjson@2.2.2:
        resolution:
            {
                integrity: sha512-5JRxVqC8I8NuOUjzBbvVJAKNM8qoVuH0O77h4WInc/qC2q5IreqKxYwgkga3PfA22OayK2ikceb/B26dztPl+Q==,
            }
        engines: { node: '>=16' }

    supports-color@7.2.0:
        resolution:
            {
                integrity: sha512-qpCAvRl9stuOHveKsn7HncJRvv501qIacKzQlO/+Lwxc9+0q2wLyv4Dfvt80/DPn2pqOBsJdDiogXGR9+OvwRw==,
            }
        engines: { node: '>=8' }

    supports-color@8.1.1:
        resolution:
            {
                integrity: sha512-MpUEN2OodtUzxvKQl72cUF7RQ5EiHsGvSsVG0ia9c5RbWGL2CI4C7EpPS8UTBIplnlzZiNuV56w+FuNxy3ty2Q==,
            }
        engines: { node: '>=10' }

    supports-preserve-symlinks-flag@1.0.0:
        resolution:
            {
                integrity: sha512-ot0WnXS9fgdkgIcePe6RHNk1WA8+muPa6cSjeR3V8K27q9BB1rTE3R1p7Hv0z1ZyAc8s6Vvv8DIyWf681MAt0w==,
            }
        engines: { node: '>= 0.4' }

    tar-fs@2.1.3:
        resolution:
            {
                integrity: sha512-090nwYJDmlhwFwEW3QQl+vaNnxsO2yVsd45eTKRBzSzu+hlb1w2K9inVq5b0ngXuLVqQ4ApvsUHHnu/zQNkWAg==,
            }

    tar-stream@2.2.0:
        resolution:
            {
                integrity: sha512-ujeqbceABgwMZxEJnk2HDY2DlnUZ+9oEcb1KzTVfYHio0UE6dG71n60d8D2I4qNvleWrrXpmjpt7vZeF1LnMZQ==,
            }
        engines: { node: '>=6' }

    test-exclude@6.0.0:
        resolution:
            {
                integrity: sha512-cAGWPIyOHU6zlmg88jwm7VRyXnMN7iV68OGAbYDk/Mh/xC/pzVPlQtY6ngoIH/5/tciuhGfvESU8GrHrcxD56w==,
            }
        engines: { node: '>=8' }

    tmp@0.0.33:
        resolution:
            {
                integrity: sha512-jRCJlojKnZ3addtTOjdIqoRuPEKBvNXcGYqzO6zWZX8KfKEpnGY5jfggJQ3EjKuu8D4bJRr0y+cYJFmYbImXGw==,
            }
        engines: { node: '>=0.6.0' }

    tmpl@1.0.5:
        resolution:
            {
                integrity: sha512-3f0uOEAQwIqGuWW2MVzYg8fV/QNnc/IpuJNG837rLuczAaLVHslWHZQj4IGiEl5Hs3kkbhwL9Ab7Hrsmuj+Smw==,
            }

    to-regex-range@5.0.1:
        resolution:
            {
                integrity: sha512-65P7iz6X5yEr1cwcgvQxbbIw7Uk3gOy5dIdtZ4rDveLqhrdJP+Li/Hx6tyK0NEb+2GCyneCMJiGqrADCSNk8sQ==,
            }
        engines: { node: '>=8.0' }

    trim-lines@3.0.1:
        resolution:
            {
                integrity: sha512-kRj8B+YHZCc9kQYdWfJB2/oUl9rA99qbowYYBtr4ui4mZyAQ2JpvVBd/6U2YloATfqBhBTSMhTpgBHtU0Mf3Rg==,
            }

    ts-jest@29.2.5:
        resolution:
            {
                integrity: sha512-KD8zB2aAZrcKIdGk4OwpJggeLcH1FgrICqDSROWqlnJXGCXK4Mn6FcdK2B6670Xr73lHMG1kHw8R87A0ecZ+vA==,
            }
        engines: { node: ^14.15.0 || ^16.10.0 || ^18.0.0 || >=20.0.0 }
        hasBin: true
        peerDependencies:
            '@babel/core': '>=7.0.0-beta.0 <8'
            '@jest/transform': ^29.0.0
            '@jest/types': ^29.0.0
            babel-jest: ^29.0.0
            esbuild: '*'
            jest: ^29.0.0
            typescript: '>=4.3 <6'
        peerDependenciesMeta:
            '@babel/core':
                optional: true
            '@jest/transform':
                optional: true
            '@jest/types':
                optional: true
            babel-jest:
                optional: true
            esbuild:
                optional: true

    ts-node@10.9.2:
        resolution:
            {
                integrity: sha512-f0FFpIdcHgn8zcPSbf1dRevwt047YMnaiJM3u2w2RewrB+fob/zePZcrOyQoLMMO7aBIddLcQIEK5dYjkLnGrQ==,
            }
        hasBin: true
        peerDependencies:
            '@swc/core': '>=1.2.50'
            '@swc/wasm': '>=1.2.50'
            '@types/node': '*'
            typescript: '>=2.7'
        peerDependenciesMeta:
            '@swc/core':
                optional: true
            '@swc/wasm':
                optional: true

    tslib@2.8.1:
        resolution:
            {
                integrity: sha512-oJFu94HQb+KVduSUQL7wnpmqnfmLsOA/nAh6b6EH0wCEoK0/mPeXU6c3wKDV83MkOuHPRHtSXKKU99IBazS/2w==,
            }

    tsx@4.20.3:
        resolution:
            {
                integrity: sha512-qjbnuR9Tr+FJOMBqJCW5ehvIo/buZq7vH7qD7JziU98h6l3qGy0a/yPFjwO+y0/T7GFpNgNAvEcPPVfyT8rrPQ==,
            }
        engines: { node: '>=18.0.0' }
        hasBin: true

    tunnel-agent@0.6.0:
        resolution:
            {
                integrity: sha512-McnNiV1l8RYeY8tBgEpuodCC1mLUdbSN+CYBL7kJsJNInOP8UjDDEwdk6Mw60vdLLrr5NHKZhMAOSrR2NZuQ+w==,
            }

    type-detect@4.0.8:
        resolution:
            {
                integrity: sha512-0fr/mIH1dlO+x7TlcMy+bIDqKPsw/70tVyeHW787goQjhmqaZe10uwLujubK9q9Lg6Fiho1KUKDYz0Z7k7g5/g==,
            }
        engines: { node: '>=4' }

    type-fest@0.21.3:
        resolution:
            {
                integrity: sha512-t0rzBq87m3fVcduHDUFhKmyyX+9eo6WQjZvf51Ea/M0Q7+T374Jp1aUiyUl0GKxp8M/OETVHSDvmkyPgvX+X2w==,
            }
        engines: { node: '>=10' }

    typescript@5.8.3:
        resolution:
            {
                integrity: sha512-p1diW6TqL9L07nNxvRMM7hMMw4c5XOo/1ibL4aAIGmSAt9slTE1Xgw5KWuof2uTOvCg9BY7ZRi+GaF+7sfgPeQ==,
            }
        engines: { node: '>=14.17' }
        hasBin: true

    uc.micro@2.1.0:
        resolution:
            {
                integrity: sha512-ARDJmphmdvUk6Glw7y9DQ2bFkKBHwQHLi2lsaH6PPmz/Ka9sFOBsBluozhDltWmnv9u/cF6Rt87znRTPV+yp/A==,
            }

    uhyphen@0.2.0:
        resolution:
            {
                integrity: sha512-qz3o9CHXmJJPGBdqzab7qAYuW8kQGKNEuoHFYrBwV6hWIMcpAmxDLXojcHfFr9US1Pe6zUswEIJIbLI610fuqA==,
            }

    undici-types@6.21.0:
        resolution:
            {
                integrity: sha512-iwDZqg0QAGrg9Rav5H4n0M64c3mkR59cJ6wQp+7C4nI0gsmExaedaYLNO44eT4AtBBwjbTiGPMlt2Md0T9H9JQ==,
            }

    unicorn-magic@0.3.0:
        resolution:
            {
                integrity: sha512-+QBBXBCvifc56fsbuxZQ6Sic3wqqc3WWaqxs58gvJrcOuN83HGTCwz3oS5phzU9LthRNE9VrJCFCLUgHeeFnfA==,
            }
        engines: { node: '>=18' }

    unist-util-is@6.0.0:
        resolution:
            {
                integrity: sha512-2qCTHimwdxLfz+YzdGfkqNlH0tLi9xjTnHddPmJwtIG9MGsdbutfTc4P+haPD7l7Cjxf/WZj+we5qfVPvvxfYw==,
            }

    unist-util-position@5.0.0:
        resolution:
            {
                integrity: sha512-fucsC7HjXvkB5R3kTCO7kUjRdrS0BJt3M/FPxmHMBOm8JQi2BsHAHFsy27E0EolP8rp0NzXsJ+jNPyDWvOJZPA==,
            }

    unist-util-stringify-position@4.0.0:
        resolution:
            {
                integrity: sha512-0ASV06AAoKCDkS2+xw5RXJywruurpbC4JZSm7nr7MOt1ojAzvyyaO+UxZf18j8FCF6kmzCZKcAgN/yu2gm2XgQ==,
            }

    unist-util-visit-parents@6.0.1:
        resolution:
            {
                integrity: sha512-L/PqWzfTP9lzzEa6CKs0k2nARxTdZduw3zyh8d2NVBnsyvHjSX4TWse388YrrQKbvI8w20fGjGlhgT96WwKykw==,
            }

    unist-util-visit@5.0.0:
        resolution:
            {
                integrity: sha512-MR04uvD+07cwl/yhVuVWAtw+3GOR/knlL55Nd/wAdblk27GCVt3lqpTivy/tkJcZoNPzTwS1Y+KMojlLDhoTzg==,
            }

    universalify@2.0.1:
        resolution:
            {
                integrity: sha512-gptHNQghINnc/vTGIk0SOFGFNXw7JVrlRUtConJRlvaw6DuX0wO5Jeko9sWrMBhh+PsYAZ7oXAiOnf/UKogyiw==,
            }
        engines: { node: '>= 10.0.0' }

    upath@2.0.1:
        resolution:
            {
                integrity: sha512-1uEe95xksV1O0CYKXo8vQvN1JEbtJp7lb7C5U9HMsIp6IVwntkH/oNUzyVNQSd4S1sYk2FpSSW44FqMc8qee5w==,
            }
        engines: { node: '>=4' }

    update-browserslist-db@1.1.3:
        resolution:
            {
                integrity: sha512-UxhIZQ+QInVdunkDAaiazvvT/+fXL5Osr0JZlJulepYu6Jd7qJtDZjlur0emRlT71EN3ScPoE7gvsuIKKNavKw==,
            }
        hasBin: true
        peerDependencies:
            browserslist: '>= 4.21.0'

    util-deprecate@1.0.2:
        resolution:
            {
                integrity: sha512-EPD5q1uXyFxJpCrLnCc1nHnq3gOa6DZBocAIiI2TaSCA7VCJ1UJDMagCzIkXNsUYfD1daK//LTEQ8xiIbrHtcw==,
            }

    uuid@9.0.1:
        resolution:
            {
                integrity: sha512-b+1eJOlsR9K8HJpow9Ok3fiWOWSIcIzXodvv0rQjVoOVNpWMpxf1wZNpt4y9h10odCNrqnYp1OBzRktckBe3sA==,
            }
        hasBin: true

    v8-compile-cache-lib@3.0.1:
        resolution:
            {
                integrity: sha512-wa7YjyUGfNZngI/vtK0UHAN+lgDCxBPCylVXGp0zu59Fz5aiGtNXaq3DhIov063MorB+VfufLh3JlF2KdTK3xg==,
            }

    v8-to-istanbul@9.3.0:
        resolution:
            {
                integrity: sha512-kiGUalWN+rgBJ/1OHZsBtU4rXZOfj/7rKQxULKlIzwzQSvMJUUNgPwJEEh7gU6xEVxC0ahoOBvN2YI8GH6FNgA==,
            }
        engines: { node: '>=10.12.0' }

    vfile-message@4.0.2:
        resolution:
            {
                integrity: sha512-jRDZ1IMLttGj41KcZvlrYAaI3CfqpLpfpf+Mfig13viT6NKvRzWZ+lXz0Y5D60w6uJIBAOGq9mSHf0gktF0duw==,
            }

    vfile@6.0.3:
        resolution:
            {
                integrity: sha512-KzIbH/9tXat2u30jf+smMwFCsno4wHVdNmzFyL+T/L3UGqqk6JKfVqOFOZEpZSHADH1k40ab6NUIXZq422ov3Q==,
            }

    vite@5.3.6:
        resolution:
            {
                integrity: sha512-es78AlrylO8mTVBygC0gTC0FENv0C6T496vvd33ydbjF/mIi9q3XQ9A3NWo5qLGFKywvz10J26813OkLvcQleA==,
            }
        engines: { node: ^18.0.0 || >=20.0.0 }
        hasBin: true
        peerDependencies:
            '@types/node': ^18.0.0 || >=20.0.0
            less: '*'
            lightningcss: ^1.21.0
            sass: '*'
            stylus: '*'
            sugarss: '*'
            terser: ^5.4.0
        peerDependenciesMeta:
            '@types/node':
                optional: true
            less:
                optional: true
            lightningcss:
                optional: true
            sass:
                optional: true
            stylus:
                optional: true
            sugarss:
                optional: true
            terser:
                optional: true

    vue-demi@0.14.10:
        resolution:
            {
                integrity: sha512-nMZBOwuzabUO0nLgIcc6rycZEebF6eeUfaiQx9+WSk8e29IbLvPU9feI6tqW4kTo3hvoYAJkMh8n8D0fuISphg==,
            }
        engines: { node: '>=12' }
        hasBin: true
        peerDependencies:
            '@vue/composition-api': ^1.0.0-rc.1
            vue: ^3.0.0-0 || ^2.6.0
        peerDependenciesMeta:
            '@vue/composition-api':
                optional: true

    vue-router@4.5.1:
        resolution:
            {
                integrity: sha512-ogAF3P97NPm8fJsE4by9dwSYtDwXIY1nFY9T6DyQnGHd1E2Da94w9JIolpe42LJGIl0DwOHBi8TcRPlPGwbTtw==,
            }
        peerDependencies:
            vue: ^3.2.0

    vue@3.5.16:
        resolution:
            {
                integrity: sha512-rjOV2ecxMd5SiAmof2xzh2WxntRcigkX/He4YFJ6WdRvVUrbt6DxC1Iujh10XLl8xCDRDtGKMeO3D+pRQ1PP9w==,
            }
        peerDependencies:
            typescript: '*'
        peerDependenciesMeta:
            typescript:
                optional: true

    vuepress@2.0.0-rc.23:
        resolution:
            {
                integrity: sha512-XID/zr7qDGLg7oYGwDTZpWRNXCVQcI1wQTfkN0spyumV2EpHe7XBsmnwICd+dTqRNZuD+JHyJsYLEqDEszFObw==,
            }
        engines: { node: ^18.19.0 || >=20.4.0 }
        hasBin: true
        peerDependencies:
            '@vuepress/bundler-vite': 2.0.0-rc.23
            '@vuepress/bundler-webpack': 2.0.0-rc.23
            vue: ^3.5.13
        peerDependenciesMeta:
            '@vuepress/bundler-vite':
                optional: true
            '@vuepress/bundler-webpack':
                optional: true

    walker@1.0.8:
        resolution:
            {
                integrity: sha512-ts/8E8l5b7kY0vlWLewOkDXMmPdLcVV4GmOQLyxuSswIJsweeFZtAsMF7k1Nszz+TYBQrlYRmzOnr398y1JemQ==,
            }

    which@2.0.2:
        resolution:
            {
                integrity: sha512-BLI3Tl1TW3Pvl70l3yq3Y64i+awpwXqsGBYWkkqMtnbXgrMD+yj7rhW0kuEDxzJaYXGjEW5ogapKNMEKNMjibA==,
            }
        engines: { node: '>= 8' }
        hasBin: true

    wrap-ansi@6.2.0:
        resolution:
            {
                integrity: sha512-r6lPcBGxZXlIcymEu7InxDMhdW0KDxpLgoFLcguasxCaJ/SOIZwINatK9KY/tf+ZrlywOKU0UDj3ATXUBfxJXA==,
            }
        engines: { node: '>=8' }

    wrap-ansi@7.0.0:
        resolution:
            {
                integrity: sha512-YVGIj2kamLSTxw6NsZjoBxfSwsn0ycdesmc4p+Q21c5zPuZ1pl+NfxVdxPtdHvmNVOQ6XSYG4AUtyt/Fi7D16Q==,
            }
        engines: { node: '>=10' }

    wrappy@1.0.2:
        resolution:
            {
                integrity: sha512-l4Sp/DRseor9wL6EvV2+TuQn63dMkPjZ/sp9XkghTEbV9KlPS1xUsZ3u7/IQO4wxtcFB4bgpQPRcR3QCvezPcQ==,
            }

    write-file-atomic@4.0.2:
        resolution:
            {
                integrity: sha512-7KxauUdBmSdWnmpaGFg+ppNjKF8uNLry8LyzjauQDOVONfFLNKrKvQOxZ/VuTIcS/gge/YNahf5RIIQWTSarlg==,
            }
        engines: { node: ^12.13.0 || ^14.15.0 || >=16.0.0 }

    y18n@5.0.8:
        resolution:
            {
                integrity: sha512-0pfFzegeDWJHJIAmTLRP2DwHjdF5s7jo9tuztdQxAhINCdvS+3nGINqPd00AphqJR/0LhANUS6/+7SCb98YOfA==,
            }
        engines: { node: '>=10' }

    yallist@3.1.1:
        resolution:
            {
                integrity: sha512-a4UGQaWPH59mOXUYnAG2ewncQS4i4F43Tv3JoAM+s2VDAmS9NsK8GpDMLrCHPksFT7h3K6TOoUNn2pb7RoXx4g==,
            }

    yargs-parser@21.1.1:
        resolution:
            {
                integrity: sha512-tVpsJW7DdjecAiFpbIB1e3qxIQsE6NoPc5/eTdrbbIC4h0LVsWhnoa3g+m2HclBIujHzsxZ4VJVA+GUuc2/LBw==,
            }
        engines: { node: '>=12' }

    yargs@17.7.2:
        resolution:
            {
                integrity: sha512-7dSzzRQ++CKnNI/krKnYRV7JKKPUXMEh61soaHKg9mrWEhzFWhFnxPxGl+69cD1Ou63C13NUPCnmIcrvqCuM6w==,
            }
        engines: { node: '>=12' }

    yn@3.1.1:
        resolution:
            {
                integrity: sha512-Ux4ygGWsu2c7isFWe8Yu1YluJmqVhxqK2cLXNQA5AcC3QfbGNpM7fu0Y8b/z16pXLnFxZYvWhd3fhBY9DLmC6Q==,
            }
        engines: { node: '>=6' }

    yocto-queue@0.1.0:
        resolution:
            {
                integrity: sha512-rVksvsnNCdJ/ohGc6xgPwyN8eheCxsiLM8mxuE/t/mOVqJewPuO1miLpTHQiRgTKCLexL4MeAFVagts7HmNZ2Q==,
            }
        engines: { node: '>=10' }

    yoctocolors-cjs@2.1.2:
        resolution:
            {
                integrity: sha512-cYVsTjKl8b+FrnidjibDWskAv7UKOfcwaVZdp/it9n1s9fU3IkgDbhdIRKCW4JDsAlECJY0ytoVPT3sK6kideA==,
            }
        engines: { node: '>=18' }

    yoctocolors@2.1.1:
        resolution:
            {
                integrity: sha512-GQHQqAopRhwU8Kt1DDM8NjibDXHC8eoh1erhGAJPEyveY9qqVeXvVikNKrDz69sHowPMorbPUrH/mx8c50eiBQ==,
            }
        engines: { node: '>=18' }

    zod@3.25.64:
        resolution:
            {
                integrity: sha512-hbP9FpSZf7pkS7hRVUrOjhwKJNyampPgtXKc3AN6DsWtoHsg2Sb4SQaS4Tcay380zSwd2VPo9G9180emBACp5g==,
            }

    zwitch@2.0.4:
        resolution:
            {
                integrity: sha512-bXE4cR/kVZhKZX/RjPEflHaKVhUVl85noU3v6b8apfQEc1x4A+zBxjZ4lN8LqGd6WZ3dl98pY4o717VFmoPp+A==,
            }

snapshots:
    '@ampproject/remapping@2.3.0':
        dependencies:
            '@jridgewell/gen-mapping': 0.3.8
            '@jridgewell/trace-mapping': 0.3.25

    '@aws-crypto/crc32@5.2.0':
        dependencies:
            '@aws-crypto/util': 5.2.0
            '@aws-sdk/types': 3.821.0
            tslib: 2.8.1

    '@aws-crypto/crc32c@5.2.0':
        dependencies:
            '@aws-crypto/util': 5.2.0
            '@aws-sdk/types': 3.821.0
            tslib: 2.8.1

    '@aws-crypto/sha1-browser@5.2.0':
        dependencies:
            '@aws-crypto/supports-web-crypto': 5.2.0
            '@aws-crypto/util': 5.2.0
            '@aws-sdk/types': 3.821.0
            '@aws-sdk/util-locate-window': 3.804.0
            '@smithy/util-utf8': 2.3.0
            tslib: 2.8.1

    '@aws-crypto/sha256-browser@5.2.0':
        dependencies:
            '@aws-crypto/sha256-js': 5.2.0
            '@aws-crypto/supports-web-crypto': 5.2.0
            '@aws-crypto/util': 5.2.0
            '@aws-sdk/types': 3.821.0
            '@aws-sdk/util-locate-window': 3.804.0
            '@smithy/util-utf8': 2.3.0
            tslib: 2.8.1

    '@aws-crypto/sha256-js@5.2.0':
        dependencies:
            '@aws-crypto/util': 5.2.0
            '@aws-sdk/types': 3.821.0
            tslib: 2.8.1

    '@aws-crypto/supports-web-crypto@5.2.0':
        dependencies:
            tslib: 2.8.1

    '@aws-crypto/util@5.2.0':
        dependencies:
            '@aws-sdk/types': 3.821.0
            '@smithy/util-utf8': 2.3.0
            tslib: 2.8.1

    '@aws-sdk/client-cognito-identity@3.828.0':
        dependencies:
            '@aws-crypto/sha256-browser': 5.2.0
            '@aws-crypto/sha256-js': 5.2.0
            '@aws-sdk/core': 3.826.0
            '@aws-sdk/credential-provider-node': 3.828.0
            '@aws-sdk/middleware-host-header': 3.821.0
            '@aws-sdk/middleware-logger': 3.821.0
            '@aws-sdk/middleware-recursion-detection': 3.821.0
            '@aws-sdk/middleware-user-agent': 3.828.0
            '@aws-sdk/region-config-resolver': 3.821.0
            '@aws-sdk/types': 3.821.0
            '@aws-sdk/util-endpoints': 3.828.0
            '@aws-sdk/util-user-agent-browser': 3.821.0
            '@aws-sdk/util-user-agent-node': 3.828.0
            '@smithy/config-resolver': 4.1.4
            '@smithy/core': 3.5.3
            '@smithy/fetch-http-handler': 5.0.4
            '@smithy/hash-node': 4.0.4
            '@smithy/invalid-dependency': 4.0.4
            '@smithy/middleware-content-length': 4.0.4
            '@smithy/middleware-endpoint': 4.1.11
            '@smithy/middleware-retry': 4.1.12
            '@smithy/middleware-serde': 4.0.8
            '@smithy/middleware-stack': 4.0.4
            '@smithy/node-config-provider': 4.1.3
            '@smithy/node-http-handler': 4.0.6
            '@smithy/protocol-http': 5.1.2
            '@smithy/smithy-client': 4.4.3
            '@smithy/types': 4.3.1
            '@smithy/url-parser': 4.0.4
            '@smithy/util-base64': 4.0.0
            '@smithy/util-body-length-browser': 4.0.0
            '@smithy/util-body-length-node': 4.0.0
            '@smithy/util-defaults-mode-browser': 4.0.19
            '@smithy/util-defaults-mode-node': 4.0.19
            '@smithy/util-endpoints': 3.0.6
            '@smithy/util-middleware': 4.0.4
            '@smithy/util-retry': 4.0.5
            '@smithy/util-utf8': 4.0.0
            tslib: 2.8.1
        transitivePeerDependencies:
            - aws-crt

    '@aws-sdk/client-s3@3.828.0':
        dependencies:
            '@aws-crypto/sha1-browser': 5.2.0
            '@aws-crypto/sha256-browser': 5.2.0
            '@aws-crypto/sha256-js': 5.2.0
            '@aws-sdk/core': 3.826.0
            '@aws-sdk/credential-provider-node': 3.828.0
            '@aws-sdk/middleware-bucket-endpoint': 3.821.0
            '@aws-sdk/middleware-expect-continue': 3.821.0
            '@aws-sdk/middleware-flexible-checksums': 3.826.0
            '@aws-sdk/middleware-host-header': 3.821.0
            '@aws-sdk/middleware-location-constraint': 3.821.0
            '@aws-sdk/middleware-logger': 3.821.0
            '@aws-sdk/middleware-recursion-detection': 3.821.0
            '@aws-sdk/middleware-sdk-s3': 3.826.0
            '@aws-sdk/middleware-ssec': 3.821.0
            '@aws-sdk/middleware-user-agent': 3.828.0
            '@aws-sdk/region-config-resolver': 3.821.0
            '@aws-sdk/signature-v4-multi-region': 3.826.0
            '@aws-sdk/types': 3.821.0
            '@aws-sdk/util-endpoints': 3.828.0
            '@aws-sdk/util-user-agent-browser': 3.821.0
            '@aws-sdk/util-user-agent-node': 3.828.0
            '@aws-sdk/xml-builder': 3.821.0
            '@smithy/config-resolver': 4.1.4
            '@smithy/core': 3.5.3
            '@smithy/eventstream-serde-browser': 4.0.4
            '@smithy/eventstream-serde-config-resolver': 4.1.2
            '@smithy/eventstream-serde-node': 4.0.4
            '@smithy/fetch-http-handler': 5.0.4
            '@smithy/hash-blob-browser': 4.0.4
            '@smithy/hash-node': 4.0.4
            '@smithy/hash-stream-node': 4.0.4
            '@smithy/invalid-dependency': 4.0.4
            '@smithy/md5-js': 4.0.4
            '@smithy/middleware-content-length': 4.0.4
            '@smithy/middleware-endpoint': 4.1.11
            '@smithy/middleware-retry': 4.1.12
            '@smithy/middleware-serde': 4.0.8
            '@smithy/middleware-stack': 4.0.4
            '@smithy/node-config-provider': 4.1.3
            '@smithy/node-http-handler': 4.0.6
            '@smithy/protocol-http': 5.1.2
            '@smithy/smithy-client': 4.4.3
            '@smithy/types': 4.3.1
            '@smithy/url-parser': 4.0.4
            '@smithy/util-base64': 4.0.0
            '@smithy/util-body-length-browser': 4.0.0
            '@smithy/util-body-length-node': 4.0.0
            '@smithy/util-defaults-mode-browser': 4.0.19
            '@smithy/util-defaults-mode-node': 4.0.19
            '@smithy/util-endpoints': 3.0.6
            '@smithy/util-middleware': 4.0.4
            '@smithy/util-retry': 4.0.5
            '@smithy/util-stream': 4.2.2
            '@smithy/util-utf8': 4.0.0
            '@smithy/util-waiter': 4.0.5
            tslib: 2.8.1
        transitivePeerDependencies:
            - aws-crt

    '@aws-sdk/client-sso@3.828.0':
        dependencies:
            '@aws-crypto/sha256-browser': 5.2.0
            '@aws-crypto/sha256-js': 5.2.0
            '@aws-sdk/core': 3.826.0
            '@aws-sdk/middleware-host-header': 3.821.0
            '@aws-sdk/middleware-logger': 3.821.0
            '@aws-sdk/middleware-recursion-detection': 3.821.0
            '@aws-sdk/middleware-user-agent': 3.828.0
            '@aws-sdk/region-config-resolver': 3.821.0
            '@aws-sdk/types': 3.821.0
            '@aws-sdk/util-endpoints': 3.828.0
            '@aws-sdk/util-user-agent-browser': 3.821.0
            '@aws-sdk/util-user-agent-node': 3.828.0
            '@smithy/config-resolver': 4.1.4
            '@smithy/core': 3.5.3
            '@smithy/fetch-http-handler': 5.0.4
            '@smithy/hash-node': 4.0.4
            '@smithy/invalid-dependency': 4.0.4
            '@smithy/middleware-content-length': 4.0.4
            '@smithy/middleware-endpoint': 4.1.11
            '@smithy/middleware-retry': 4.1.12
            '@smithy/middleware-serde': 4.0.8
            '@smithy/middleware-stack': 4.0.4
            '@smithy/node-config-provider': 4.1.3
            '@smithy/node-http-handler': 4.0.6
            '@smithy/protocol-http': 5.1.2
            '@smithy/smithy-client': 4.4.3
            '@smithy/types': 4.3.1
            '@smithy/url-parser': 4.0.4
            '@smithy/util-base64': 4.0.0
            '@smithy/util-body-length-browser': 4.0.0
            '@smithy/util-body-length-node': 4.0.0
            '@smithy/util-defaults-mode-browser': 4.0.19
            '@smithy/util-defaults-mode-node': 4.0.19
            '@smithy/util-endpoints': 3.0.6
            '@smithy/util-middleware': 4.0.4
            '@smithy/util-retry': 4.0.5
            '@smithy/util-utf8': 4.0.0
            tslib: 2.8.1
        transitivePeerDependencies:
            - aws-crt

    '@aws-sdk/core@3.826.0':
        dependencies:
            '@aws-sdk/types': 3.821.0
            '@aws-sdk/xml-builder': 3.821.0
            '@smithy/core': 3.5.3
            '@smithy/node-config-provider': 4.1.3
            '@smithy/property-provider': 4.0.4
            '@smithy/protocol-http': 5.1.2
            '@smithy/signature-v4': 5.1.2
            '@smithy/smithy-client': 4.4.3
            '@smithy/types': 4.3.1
            '@smithy/util-base64': 4.0.0
            '@smithy/util-body-length-browser': 4.0.0
            '@smithy/util-middleware': 4.0.4
            '@smithy/util-utf8': 4.0.0
            fast-xml-parser: 4.4.1
            tslib: 2.8.1

    '@aws-sdk/credential-provider-cognito-identity@3.828.0':
        dependencies:
            '@aws-sdk/client-cognito-identity': 3.828.0
            '@aws-sdk/types': 3.821.0
            '@smithy/property-provider': 4.0.4
            '@smithy/types': 4.3.1
            tslib: 2.8.1
        transitivePeerDependencies:
            - aws-crt

    '@aws-sdk/credential-provider-env@3.826.0':
        dependencies:
            '@aws-sdk/core': 3.826.0
            '@aws-sdk/types': 3.821.0
            '@smithy/property-provider': 4.0.4
            '@smithy/types': 4.3.1
            tslib: 2.8.1

    '@aws-sdk/credential-provider-http@3.826.0':
        dependencies:
            '@aws-sdk/core': 3.826.0
            '@aws-sdk/types': 3.821.0
            '@smithy/fetch-http-handler': 5.0.4
            '@smithy/node-http-handler': 4.0.6
            '@smithy/property-provider': 4.0.4
            '@smithy/protocol-http': 5.1.2
            '@smithy/smithy-client': 4.4.3
            '@smithy/types': 4.3.1
            '@smithy/util-stream': 4.2.2
            tslib: 2.8.1

    '@aws-sdk/credential-provider-ini@3.828.0':
        dependencies:
            '@aws-sdk/core': 3.826.0
            '@aws-sdk/credential-provider-env': 3.826.0
            '@aws-sdk/credential-provider-http': 3.826.0
            '@aws-sdk/credential-provider-process': 3.826.0
            '@aws-sdk/credential-provider-sso': 3.828.0
            '@aws-sdk/credential-provider-web-identity': 3.828.0
            '@aws-sdk/nested-clients': 3.828.0
            '@aws-sdk/types': 3.821.0
            '@smithy/credential-provider-imds': 4.0.6
            '@smithy/property-provider': 4.0.4
            '@smithy/shared-ini-file-loader': 4.0.4
            '@smithy/types': 4.3.1
            tslib: 2.8.1
        transitivePeerDependencies:
            - aws-crt

    '@aws-sdk/credential-provider-node@3.828.0':
        dependencies:
            '@aws-sdk/credential-provider-env': 3.826.0
            '@aws-sdk/credential-provider-http': 3.826.0
            '@aws-sdk/credential-provider-ini': 3.828.0
            '@aws-sdk/credential-provider-process': 3.826.0
            '@aws-sdk/credential-provider-sso': 3.828.0
            '@aws-sdk/credential-provider-web-identity': 3.828.0
            '@aws-sdk/types': 3.821.0
            '@smithy/credential-provider-imds': 4.0.6
            '@smithy/property-provider': 4.0.4
            '@smithy/shared-ini-file-loader': 4.0.4
            '@smithy/types': 4.3.1
            tslib: 2.8.1
        transitivePeerDependencies:
            - aws-crt

    '@aws-sdk/credential-provider-process@3.826.0':
        dependencies:
            '@aws-sdk/core': 3.826.0
            '@aws-sdk/types': 3.821.0
            '@smithy/property-provider': 4.0.4
            '@smithy/shared-ini-file-loader': 4.0.4
            '@smithy/types': 4.3.1
            tslib: 2.8.1

    '@aws-sdk/credential-provider-sso@3.828.0':
        dependencies:
            '@aws-sdk/client-sso': 3.828.0
            '@aws-sdk/core': 3.826.0
            '@aws-sdk/token-providers': 3.828.0
            '@aws-sdk/types': 3.821.0
            '@smithy/property-provider': 4.0.4
            '@smithy/shared-ini-file-loader': 4.0.4
            '@smithy/types': 4.3.1
            tslib: 2.8.1
        transitivePeerDependencies:
            - aws-crt

    '@aws-sdk/credential-provider-web-identity@3.828.0':
        dependencies:
            '@aws-sdk/core': 3.826.0
            '@aws-sdk/nested-clients': 3.828.0
            '@aws-sdk/types': 3.821.0
            '@smithy/property-provider': 4.0.4
            '@smithy/types': 4.3.1
            tslib: 2.8.1
        transitivePeerDependencies:
            - aws-crt

    '@aws-sdk/credential-providers@3.828.0':
        dependencies:
            '@aws-sdk/client-cognito-identity': 3.828.0
            '@aws-sdk/core': 3.826.0
            '@aws-sdk/credential-provider-cognito-identity': 3.828.0
            '@aws-sdk/credential-provider-env': 3.826.0
            '@aws-sdk/credential-provider-http': 3.826.0
            '@aws-sdk/credential-provider-ini': 3.828.0
            '@aws-sdk/credential-provider-node': 3.828.0
            '@aws-sdk/credential-provider-process': 3.826.0
            '@aws-sdk/credential-provider-sso': 3.828.0
            '@aws-sdk/credential-provider-web-identity': 3.828.0
            '@aws-sdk/nested-clients': 3.828.0
            '@aws-sdk/types': 3.821.0
            '@smithy/config-resolver': 4.1.4
            '@smithy/core': 3.5.3
            '@smithy/credential-provider-imds': 4.0.6
            '@smithy/node-config-provider': 4.1.3
            '@smithy/property-provider': 4.0.4
            '@smithy/types': 4.3.1
            tslib: 2.8.1
        transitivePeerDependencies:
            - aws-crt

    '@aws-sdk/middleware-bucket-endpoint@3.821.0':
        dependencies:
            '@aws-sdk/types': 3.821.0
            '@aws-sdk/util-arn-parser': 3.804.0
            '@smithy/node-config-provider': 4.1.3
            '@smithy/protocol-http': 5.1.2
            '@smithy/types': 4.3.1
            '@smithy/util-config-provider': 4.0.0
            tslib: 2.8.1

    '@aws-sdk/middleware-expect-continue@3.821.0':
        dependencies:
            '@aws-sdk/types': 3.821.0
            '@smithy/protocol-http': 5.1.2
            '@smithy/types': 4.3.1
            tslib: 2.8.1

    '@aws-sdk/middleware-flexible-checksums@3.826.0':
        dependencies:
            '@aws-crypto/crc32': 5.2.0
            '@aws-crypto/crc32c': 5.2.0
            '@aws-crypto/util': 5.2.0
            '@aws-sdk/core': 3.826.0
            '@aws-sdk/types': 3.821.0
            '@smithy/is-array-buffer': 4.0.0
            '@smithy/node-config-provider': 4.1.3
            '@smithy/protocol-http': 5.1.2
            '@smithy/types': 4.3.1
            '@smithy/util-middleware': 4.0.4
            '@smithy/util-stream': 4.2.2
            '@smithy/util-utf8': 4.0.0
            tslib: 2.8.1

    '@aws-sdk/middleware-host-header@3.821.0':
        dependencies:
            '@aws-sdk/types': 3.821.0
            '@smithy/protocol-http': 5.1.2
            '@smithy/types': 4.3.1
            tslib: 2.8.1

    '@aws-sdk/middleware-location-constraint@3.821.0':
        dependencies:
            '@aws-sdk/types': 3.821.0
            '@smithy/types': 4.3.1
            tslib: 2.8.1

    '@aws-sdk/middleware-logger@3.821.0':
        dependencies:
            '@aws-sdk/types': 3.821.0
            '@smithy/types': 4.3.1
            tslib: 2.8.1

    '@aws-sdk/middleware-recursion-detection@3.821.0':
        dependencies:
            '@aws-sdk/types': 3.821.0
            '@smithy/protocol-http': 5.1.2
            '@smithy/types': 4.3.1
            tslib: 2.8.1

    '@aws-sdk/middleware-sdk-s3@3.826.0':
        dependencies:
            '@aws-sdk/core': 3.826.0
            '@aws-sdk/types': 3.821.0
            '@aws-sdk/util-arn-parser': 3.804.0
            '@smithy/core': 3.5.3
            '@smithy/node-config-provider': 4.1.3
            '@smithy/protocol-http': 5.1.2
            '@smithy/signature-v4': 5.1.2
            '@smithy/smithy-client': 4.4.3
            '@smithy/types': 4.3.1
            '@smithy/util-config-provider': 4.0.0
            '@smithy/util-middleware': 4.0.4
            '@smithy/util-stream': 4.2.2
            '@smithy/util-utf8': 4.0.0
            tslib: 2.8.1

    '@aws-sdk/middleware-ssec@3.821.0':
        dependencies:
            '@aws-sdk/types': 3.821.0
            '@smithy/types': 4.3.1
            tslib: 2.8.1

    '@aws-sdk/middleware-user-agent@3.828.0':
        dependencies:
            '@aws-sdk/core': 3.826.0
            '@aws-sdk/types': 3.821.0
            '@aws-sdk/util-endpoints': 3.828.0
            '@smithy/core': 3.5.3
            '@smithy/protocol-http': 5.1.2
            '@smithy/types': 4.3.1
            tslib: 2.8.1

    '@aws-sdk/nested-clients@3.828.0':
        dependencies:
            '@aws-crypto/sha256-browser': 5.2.0
            '@aws-crypto/sha256-js': 5.2.0
            '@aws-sdk/core': 3.826.0
            '@aws-sdk/middleware-host-header': 3.821.0
            '@aws-sdk/middleware-logger': 3.821.0
            '@aws-sdk/middleware-recursion-detection': 3.821.0
            '@aws-sdk/middleware-user-agent': 3.828.0
            '@aws-sdk/region-config-resolver': 3.821.0
            '@aws-sdk/types': 3.821.0
            '@aws-sdk/util-endpoints': 3.828.0
            '@aws-sdk/util-user-agent-browser': 3.821.0
            '@aws-sdk/util-user-agent-node': 3.828.0
            '@smithy/config-resolver': 4.1.4
            '@smithy/core': 3.5.3
            '@smithy/fetch-http-handler': 5.0.4
            '@smithy/hash-node': 4.0.4
            '@smithy/invalid-dependency': 4.0.4
            '@smithy/middleware-content-length': 4.0.4
            '@smithy/middleware-endpoint': 4.1.11
            '@smithy/middleware-retry': 4.1.12
            '@smithy/middleware-serde': 4.0.8
            '@smithy/middleware-stack': 4.0.4
            '@smithy/node-config-provider': 4.1.3
            '@smithy/node-http-handler': 4.0.6
            '@smithy/protocol-http': 5.1.2
            '@smithy/smithy-client': 4.4.3
            '@smithy/types': 4.3.1
            '@smithy/url-parser': 4.0.4
            '@smithy/util-base64': 4.0.0
            '@smithy/util-body-length-browser': 4.0.0
            '@smithy/util-body-length-node': 4.0.0
            '@smithy/util-defaults-mode-browser': 4.0.19
            '@smithy/util-defaults-mode-node': 4.0.19
            '@smithy/util-endpoints': 3.0.6
            '@smithy/util-middleware': 4.0.4
            '@smithy/util-retry': 4.0.5
            '@smithy/util-utf8': 4.0.0
            tslib: 2.8.1
        transitivePeerDependencies:
            - aws-crt

    '@aws-sdk/region-config-resolver@3.821.0':
        dependencies:
            '@aws-sdk/types': 3.821.0
            '@smithy/node-config-provider': 4.1.3
            '@smithy/types': 4.3.1
            '@smithy/util-config-provider': 4.0.0
            '@smithy/util-middleware': 4.0.4
            tslib: 2.8.1

    '@aws-sdk/signature-v4-multi-region@3.826.0':
        dependencies:
            '@aws-sdk/middleware-sdk-s3': 3.826.0
            '@aws-sdk/types': 3.821.0
            '@smithy/protocol-http': 5.1.2
            '@smithy/signature-v4': 5.1.2
            '@smithy/types': 4.3.1
            tslib: 2.8.1

    '@aws-sdk/token-providers@3.828.0':
        dependencies:
            '@aws-sdk/core': 3.826.0
            '@aws-sdk/nested-clients': 3.828.0
            '@aws-sdk/types': 3.821.0
            '@smithy/property-provider': 4.0.4
            '@smithy/shared-ini-file-loader': 4.0.4
            '@smithy/types': 4.3.1
            tslib: 2.8.1
        transitivePeerDependencies:
            - aws-crt

    '@aws-sdk/types@3.821.0':
        dependencies:
            '@smithy/types': 4.3.1
            tslib: 2.8.1

    '@aws-sdk/util-arn-parser@3.804.0':
        dependencies:
            tslib: 2.8.1

    '@aws-sdk/util-endpoints@3.828.0':
        dependencies:
            '@aws-sdk/types': 3.821.0
            '@smithy/types': 4.3.1
            '@smithy/util-endpoints': 3.0.6
            tslib: 2.8.1

    '@aws-sdk/util-locate-window@3.804.0':
        dependencies:
            tslib: 2.8.1

    '@aws-sdk/util-user-agent-browser@3.821.0':
        dependencies:
            '@aws-sdk/types': 3.821.0
            '@smithy/types': 4.3.1
            bowser: 2.11.0
            tslib: 2.8.1

    '@aws-sdk/util-user-agent-node@3.828.0':
        dependencies:
            '@aws-sdk/middleware-user-agent': 3.828.0
            '@aws-sdk/types': 3.821.0
            '@smithy/node-config-provider': 4.1.3
            '@smithy/types': 4.3.1
            tslib: 2.8.1

    '@aws-sdk/xml-builder@3.821.0':
        dependencies:
            '@smithy/types': 4.3.1
            tslib: 2.8.1

    '@babel/code-frame@7.27.1':
        dependencies:
            '@babel/helper-validator-identifier': 7.27.1
            js-tokens: 4.0.0
            picocolors: 1.1.1

    '@babel/compat-data@7.27.5': {}

    '@babel/core@7.27.4':
        dependencies:
            '@ampproject/remapping': 2.3.0
            '@babel/code-frame': 7.27.1
            '@babel/generator': 7.27.5
            '@babel/helper-compilation-targets': 7.27.2
            '@babel/helper-module-transforms': 7.27.3(@babel/core@7.27.4)
            '@babel/helpers': 7.27.6
            '@babel/parser': 7.27.5
            '@babel/template': 7.27.2
            '@babel/traverse': 7.27.4
            '@babel/types': 7.27.6
            convert-source-map: 2.0.0
            debug: 4.4.1
            gensync: 1.0.0-beta.2
            json5: 2.2.3
            semver: 6.3.1
        transitivePeerDependencies:
            - supports-color

    '@babel/generator@7.27.5':
        dependencies:
            '@babel/parser': 7.27.5
            '@babel/types': 7.27.6
            '@jridgewell/gen-mapping': 0.3.8
            '@jridgewell/trace-mapping': 0.3.25
            jsesc: 3.1.0

    '@babel/helper-compilation-targets@7.27.2':
        dependencies:
            '@babel/compat-data': 7.27.5
            '@babel/helper-validator-option': 7.27.1
            browserslist: 4.25.0
            lru-cache: 5.1.1
            semver: 6.3.1

    '@babel/helper-module-imports@7.27.1':
        dependencies:
            '@babel/traverse': 7.27.4
            '@babel/types': 7.27.6
        transitivePeerDependencies:
            - supports-color

    '@babel/helper-module-transforms@7.27.3(@babel/core@7.27.4)':
        dependencies:
            '@babel/core': 7.27.4
            '@babel/helper-module-imports': 7.27.1
            '@babel/helper-validator-identifier': 7.27.1
            '@babel/traverse': 7.27.4
        transitivePeerDependencies:
            - supports-color

    '@babel/helper-plugin-utils@7.27.1': {}

    '@babel/helper-string-parser@7.27.1': {}

    '@babel/helper-validator-identifier@7.27.1': {}

    '@babel/helper-validator-option@7.27.1': {}

    '@babel/helpers@7.27.6':
        dependencies:
            '@babel/template': 7.27.2
            '@babel/types': 7.27.6

    '@babel/parser@7.27.5':
        dependencies:
            '@babel/types': 7.27.6

    '@babel/plugin-syntax-async-generators@7.8.4(@babel/core@7.27.4)':
        dependencies:
            '@babel/core': 7.27.4
            '@babel/helper-plugin-utils': 7.27.1

    '@babel/plugin-syntax-bigint@7.8.3(@babel/core@7.27.4)':
        dependencies:
            '@babel/core': 7.27.4
            '@babel/helper-plugin-utils': 7.27.1

    '@babel/plugin-syntax-class-properties@7.12.13(@babel/core@7.27.4)':
        dependencies:
            '@babel/core': 7.27.4
            '@babel/helper-plugin-utils': 7.27.1

    '@babel/plugin-syntax-class-static-block@7.14.5(@babel/core@7.27.4)':
        dependencies:
            '@babel/core': 7.27.4
            '@babel/helper-plugin-utils': 7.27.1

    '@babel/plugin-syntax-import-attributes@7.27.1(@babel/core@7.27.4)':
        dependencies:
            '@babel/core': 7.27.4
            '@babel/helper-plugin-utils': 7.27.1

    '@babel/plugin-syntax-import-meta@7.10.4(@babel/core@7.27.4)':
        dependencies:
            '@babel/core': 7.27.4
            '@babel/helper-plugin-utils': 7.27.1

    '@babel/plugin-syntax-json-strings@7.8.3(@babel/core@7.27.4)':
        dependencies:
            '@babel/core': 7.27.4
            '@babel/helper-plugin-utils': 7.27.1

    '@babel/plugin-syntax-jsx@7.27.1(@babel/core@7.27.4)':
        dependencies:
            '@babel/core': 7.27.4
            '@babel/helper-plugin-utils': 7.27.1

    '@babel/plugin-syntax-logical-assignment-operators@7.10.4(@babel/core@7.27.4)':
        dependencies:
            '@babel/core': 7.27.4
            '@babel/helper-plugin-utils': 7.27.1

    '@babel/plugin-syntax-nullish-coalescing-operator@7.8.3(@babel/core@7.27.4)':
        dependencies:
            '@babel/core': 7.27.4
            '@babel/helper-plugin-utils': 7.27.1

    '@babel/plugin-syntax-numeric-separator@7.10.4(@babel/core@7.27.4)':
        dependencies:
            '@babel/core': 7.27.4
            '@babel/helper-plugin-utils': 7.27.1

    '@babel/plugin-syntax-object-rest-spread@7.8.3(@babel/core@7.27.4)':
        dependencies:
            '@babel/core': 7.27.4
            '@babel/helper-plugin-utils': 7.27.1

    '@babel/plugin-syntax-optional-catch-binding@7.8.3(@babel/core@7.27.4)':
        dependencies:
            '@babel/core': 7.27.4
            '@babel/helper-plugin-utils': 7.27.1

    '@babel/plugin-syntax-optional-chaining@7.8.3(@babel/core@7.27.4)':
        dependencies:
            '@babel/core': 7.27.4
            '@babel/helper-plugin-utils': 7.27.1

    '@babel/plugin-syntax-private-property-in-object@7.14.5(@babel/core@7.27.4)':
        dependencies:
            '@babel/core': 7.27.4
            '@babel/helper-plugin-utils': 7.27.1

    '@babel/plugin-syntax-top-level-await@7.14.5(@babel/core@7.27.4)':
        dependencies:
            '@babel/core': 7.27.4
            '@babel/helper-plugin-utils': 7.27.1

    '@babel/plugin-syntax-typescript@7.27.1(@babel/core@7.27.4)':
        dependencies:
            '@babel/core': 7.27.4
            '@babel/helper-plugin-utils': 7.27.1

    '@babel/template@7.27.2':
        dependencies:
            '@babel/code-frame': 7.27.1
            '@babel/parser': 7.27.5
            '@babel/types': 7.27.6

    '@babel/traverse@7.27.4':
        dependencies:
            '@babel/code-frame': 7.27.1
            '@babel/generator': 7.27.5
            '@babel/parser': 7.27.5
            '@babel/template': 7.27.2
            '@babel/types': 7.27.6
            debug: 4.4.1
            globals: 11.12.0
        transitivePeerDependencies:
            - supports-color

    '@babel/types@7.27.6':
        dependencies:
            '@babel/helper-string-parser': 7.27.1
            '@babel/helper-validator-identifier': 7.27.1

    '@bcoe/v8-coverage@0.2.3': {}

    '@cspotcode/source-map-support@0.8.1':
        dependencies:
            '@jridgewell/trace-mapping': 0.3.9

    '@esbuild/aix-ppc64@0.21.5':
        optional: true

    '@esbuild/aix-ppc64@0.24.0':
        optional: true

    '@esbuild/aix-ppc64@0.25.5':
        optional: true

    '@esbuild/android-arm64@0.21.5':
        optional: true

    '@esbuild/android-arm64@0.24.0':
        optional: true

    '@esbuild/android-arm64@0.25.5':
        optional: true

    '@esbuild/android-arm@0.21.5':
        optional: true

    '@esbuild/android-arm@0.24.0':
        optional: true

    '@esbuild/android-arm@0.25.5':
        optional: true

    '@esbuild/android-x64@0.21.5':
        optional: true

    '@esbuild/android-x64@0.24.0':
        optional: true

    '@esbuild/android-x64@0.25.5':
        optional: true

    '@esbuild/darwin-arm64@0.21.5':
        optional: true

    '@esbuild/darwin-arm64@0.24.0':
        optional: true

    '@esbuild/darwin-arm64@0.25.5':
        optional: true

    '@esbuild/darwin-x64@0.21.5':
        optional: true

    '@esbuild/darwin-x64@0.24.0':
        optional: true

    '@esbuild/darwin-x64@0.25.5':
        optional: true

    '@esbuild/freebsd-arm64@0.21.5':
        optional: true

    '@esbuild/freebsd-arm64@0.24.0':
        optional: true

    '@esbuild/freebsd-arm64@0.25.5':
        optional: true

    '@esbuild/freebsd-x64@0.21.5':
        optional: true

    '@esbuild/freebsd-x64@0.24.0':
        optional: true

    '@esbuild/freebsd-x64@0.25.5':
        optional: true

    '@esbuild/linux-arm64@0.21.5':
        optional: true

    '@esbuild/linux-arm64@0.24.0':
        optional: true

    '@esbuild/linux-arm64@0.25.5':
        optional: true

    '@esbuild/linux-arm@0.21.5':
        optional: true

    '@esbuild/linux-arm@0.24.0':
        optional: true

    '@esbuild/linux-arm@0.25.5':
        optional: true

    '@esbuild/linux-ia32@0.21.5':
        optional: true

    '@esbuild/linux-ia32@0.24.0':
        optional: true

    '@esbuild/linux-ia32@0.25.5':
        optional: true

    '@esbuild/linux-loong64@0.21.5':
        optional: true

    '@esbuild/linux-loong64@0.24.0':
        optional: true

    '@esbuild/linux-loong64@0.25.5':
        optional: true

    '@esbuild/linux-mips64el@0.21.5':
        optional: true

    '@esbuild/linux-mips64el@0.24.0':
        optional: true

    '@esbuild/linux-mips64el@0.25.5':
        optional: true

    '@esbuild/linux-ppc64@0.21.5':
        optional: true

    '@esbuild/linux-ppc64@0.24.0':
        optional: true

    '@esbuild/linux-ppc64@0.25.5':
        optional: true

    '@esbuild/linux-riscv64@0.21.5':
        optional: true

    '@esbuild/linux-riscv64@0.24.0':
        optional: true

    '@esbuild/linux-riscv64@0.25.5':
        optional: true

    '@esbuild/linux-s390x@0.21.5':
        optional: true

    '@esbuild/linux-s390x@0.24.0':
        optional: true

    '@esbuild/linux-s390x@0.25.5':
        optional: true

    '@esbuild/linux-x64@0.21.5':
        optional: true

    '@esbuild/linux-x64@0.24.0':
        optional: true

    '@esbuild/linux-x64@0.25.5':
        optional: true

    '@esbuild/netbsd-arm64@0.25.5':
        optional: true

    '@esbuild/netbsd-x64@0.21.5':
        optional: true

    '@esbuild/netbsd-x64@0.24.0':
        optional: true

    '@esbuild/netbsd-x64@0.25.5':
        optional: true

    '@esbuild/openbsd-arm64@0.24.0':
        optional: true

    '@esbuild/openbsd-arm64@0.25.5':
        optional: true

    '@esbuild/openbsd-x64@0.21.5':
        optional: true

    '@esbuild/openbsd-x64@0.24.0':
        optional: true

    '@esbuild/openbsd-x64@0.25.5':
        optional: true

    '@esbuild/sunos-x64@0.21.5':
        optional: true

    '@esbuild/sunos-x64@0.24.0':
        optional: true

    '@esbuild/sunos-x64@0.25.5':
        optional: true

    '@esbuild/win32-arm64@0.21.5':
        optional: true

    '@esbuild/win32-arm64@0.24.0':
        optional: true

    '@esbuild/win32-arm64@0.25.5':
        optional: true

    '@esbuild/win32-ia32@0.21.5':
        optional: true

    '@esbuild/win32-ia32@0.24.0':
        optional: true

    '@esbuild/win32-ia32@0.25.5':
        optional: true

    '@esbuild/win32-x64@0.21.5':
        optional: true

    '@esbuild/win32-x64@0.24.0':
        optional: true

    '@esbuild/win32-x64@0.25.5':
        optional: true

    '@gracious.tech/fetch-client@0.7.0': {}

    '@inquirer/checkbox@2.5.0':
        dependencies:
            '@inquirer/core': 9.2.1
            '@inquirer/figures': 1.0.12
            '@inquirer/type': 1.5.5
            ansi-escapes: 4.3.2
            yoctocolors-cjs: 2.1.2

    '@inquirer/confirm@3.2.0':
        dependencies:
            '@inquirer/core': 9.2.1
            '@inquirer/type': 1.5.5

    '@inquirer/core@9.2.1':
        dependencies:
            '@inquirer/figures': 1.0.12
            '@inquirer/type': 2.0.0
            '@types/mute-stream': 0.0.4
            '@types/node': 22.15.31
            '@types/wrap-ansi': 3.0.0
            ansi-escapes: 4.3.2
            cli-width: 4.1.0
            mute-stream: 1.0.0
            signal-exit: 4.1.0
            strip-ansi: 6.0.1
            wrap-ansi: 6.2.0
            yoctocolors-cjs: 2.1.2

    '@inquirer/editor@2.2.0':
        dependencies:
            '@inquirer/core': 9.2.1
            '@inquirer/type': 1.5.5
            external-editor: 3.1.0

    '@inquirer/expand@2.3.0':
        dependencies:
            '@inquirer/core': 9.2.1
            '@inquirer/type': 1.5.5
            yoctocolors-cjs: 2.1.2

    '@inquirer/figures@1.0.12': {}

    '@inquirer/input@2.3.0':
        dependencies:
            '@inquirer/core': 9.2.1
            '@inquirer/type': 1.5.5

    '@inquirer/number@1.1.0':
        dependencies:
            '@inquirer/core': 9.2.1
            '@inquirer/type': 1.5.5

    '@inquirer/password@2.2.0':
        dependencies:
            '@inquirer/core': 9.2.1
            '@inquirer/type': 1.5.5
            ansi-escapes: 4.3.2

    '@inquirer/prompts@5.3.8':
        dependencies:
            '@inquirer/checkbox': 2.5.0
            '@inquirer/confirm': 3.2.0
            '@inquirer/editor': 2.2.0
            '@inquirer/expand': 2.3.0
            '@inquirer/input': 2.3.0
            '@inquirer/number': 1.1.0
            '@inquirer/password': 2.2.0
            '@inquirer/rawlist': 2.3.0
            '@inquirer/search': 1.1.0
            '@inquirer/select': 2.5.0

    '@inquirer/rawlist@2.3.0':
        dependencies:
            '@inquirer/core': 9.2.1
            '@inquirer/type': 1.5.5
            yoctocolors-cjs: 2.1.2

    '@inquirer/search@1.1.0':
        dependencies:
            '@inquirer/core': 9.2.1
            '@inquirer/figures': 1.0.12
            '@inquirer/type': 1.5.5
            yoctocolors-cjs: 2.1.2

    '@inquirer/select@2.5.0':
        dependencies:
            '@inquirer/core': 9.2.1
            '@inquirer/figures': 1.0.12
            '@inquirer/type': 1.5.5
            ansi-escapes: 4.3.2
            yoctocolors-cjs: 2.1.2

    '@inquirer/type@1.5.5':
        dependencies:
            mute-stream: 1.0.0

    '@inquirer/type@2.0.0':
        dependencies:
            mute-stream: 1.0.0

    '@istanbuljs/load-nyc-config@1.1.0':
        dependencies:
            camelcase: 5.3.1
            find-up: 4.1.0
            get-package-type: 0.1.0
            js-yaml: 3.14.1
            resolve-from: 5.0.0

    '@istanbuljs/schema@0.1.3': {}

    '@jest/console@29.7.0':
        dependencies:
            '@jest/types': 29.6.3
            '@types/node': 22.15.31
            chalk: 4.1.2
            jest-message-util: 29.7.0
            jest-util: 29.7.0
            slash: 3.0.0

    '@jest/core@29.7.0(ts-node@10.9.2(@types/node@22.15.31)(typescript@5.8.3))':
        dependencies:
            '@jest/console': 29.7.0
            '@jest/reporters': 29.7.0
            '@jest/test-result': 29.7.0
            '@jest/transform': 29.7.0
            '@jest/types': 29.6.3
            '@types/node': 22.15.31
            ansi-escapes: 4.3.2
            chalk: 4.1.2
            ci-info: 3.9.0
            exit: 0.1.2
            graceful-fs: 4.2.11
            jest-changed-files: 29.7.0
            jest-config: 29.7.0(@types/node@22.15.31)(ts-node@10.9.2(@types/node@22.15.31)(typescript@5.8.3))
            jest-haste-map: 29.7.0
            jest-message-util: 29.7.0
            jest-regex-util: 29.6.3
            jest-resolve: 29.7.0
            jest-resolve-dependencies: 29.7.0
            jest-runner: 29.7.0
            jest-runtime: 29.7.0
            jest-snapshot: 29.7.0
            jest-util: 29.7.0
            jest-validate: 29.7.0
            jest-watcher: 29.7.0
            micromatch: 4.0.8
            pretty-format: 29.7.0
            slash: 3.0.0
            strip-ansi: 6.0.1
        transitivePeerDependencies:
            - babel-plugin-macros
            - supports-color
            - ts-node

    '@jest/environment@29.7.0':
        dependencies:
            '@jest/fake-timers': 29.7.0
            '@jest/types': 29.6.3
            '@types/node': 22.15.31
            jest-mock: 29.7.0

    '@jest/expect-utils@29.7.0':
        dependencies:
            jest-get-type: 29.6.3

    '@jest/expect@29.7.0':
        dependencies:
            expect: 29.7.0
            jest-snapshot: 29.7.0
        transitivePeerDependencies:
            - supports-color

    '@jest/fake-timers@29.7.0':
        dependencies:
            '@jest/types': 29.6.3
            '@sinonjs/fake-timers': 10.3.0
            '@types/node': 22.15.31
            jest-message-util: 29.7.0
            jest-mock: 29.7.0
            jest-util: 29.7.0

    '@jest/globals@29.7.0':
        dependencies:
            '@jest/environment': 29.7.0
            '@jest/expect': 29.7.0
            '@jest/types': 29.6.3
            jest-mock: 29.7.0
        transitivePeerDependencies:
            - supports-color

    '@jest/reporters@29.7.0':
        dependencies:
            '@bcoe/v8-coverage': 0.2.3
            '@jest/console': 29.7.0
            '@jest/test-result': 29.7.0
            '@jest/transform': 29.7.0
            '@jest/types': 29.6.3
            '@jridgewell/trace-mapping': 0.3.25
            '@types/node': 22.15.31
            chalk: 4.1.2
            collect-v8-coverage: 1.0.2
            exit: 0.1.2
            glob: 7.2.3
            graceful-fs: 4.2.11
            istanbul-lib-coverage: 3.2.2
            istanbul-lib-instrument: 6.0.3
            istanbul-lib-report: 3.0.1
            istanbul-lib-source-maps: 4.0.1
            istanbul-reports: 3.1.7
            jest-message-util: 29.7.0
            jest-util: 29.7.0
            jest-worker: 29.7.0
            slash: 3.0.0
            string-length: 4.0.2
            strip-ansi: 6.0.1
            v8-to-istanbul: 9.3.0
        transitivePeerDependencies:
            - supports-color

    '@jest/schemas@29.6.3':
        dependencies:
            '@sinclair/typebox': 0.27.8

    '@jest/source-map@29.6.3':
        dependencies:
            '@jridgewell/trace-mapping': 0.3.25
            callsites: 3.1.0
            graceful-fs: 4.2.11

    '@jest/test-result@29.7.0':
        dependencies:
            '@jest/console': 29.7.0
            '@jest/types': 29.6.3
            '@types/istanbul-lib-coverage': 2.0.6
            collect-v8-coverage: 1.0.2

    '@jest/test-sequencer@29.7.0':
        dependencies:
            '@jest/test-result': 29.7.0
            graceful-fs: 4.2.11
            jest-haste-map: 29.7.0
            slash: 3.0.0

    '@jest/transform@29.7.0':
        dependencies:
            '@babel/core': 7.27.4
            '@jest/types': 29.6.3
            '@jridgewell/trace-mapping': 0.3.25
            babel-plugin-istanbul: 6.1.1
            chalk: 4.1.2
            convert-source-map: 2.0.0
            fast-json-stable-stringify: 2.1.0
            graceful-fs: 4.2.11
            jest-haste-map: 29.7.0
            jest-regex-util: 29.6.3
            jest-util: 29.7.0
            micromatch: 4.0.8
            pirates: 4.0.7
            slash: 3.0.0
            write-file-atomic: 4.0.2
        transitivePeerDependencies:
            - supports-color

    '@jest/types@29.6.3':
        dependencies:
            '@jest/schemas': 29.6.3
            '@types/istanbul-lib-coverage': 2.0.6
            '@types/istanbul-reports': 3.0.4
            '@types/node': 22.15.31
            '@types/yargs': 17.0.33
            chalk: 4.1.2

    '@jridgewell/gen-mapping@0.3.8':
        dependencies:
            '@jridgewell/set-array': 1.2.1
            '@jridgewell/sourcemap-codec': 1.5.0
            '@jridgewell/trace-mapping': 0.3.25

    '@jridgewell/resolve-uri@3.1.2': {}

    '@jridgewell/set-array@1.2.1': {}

    '@jridgewell/sourcemap-codec@1.5.0': {}

    '@jridgewell/trace-mapping@0.3.25':
        dependencies:
            '@jridgewell/resolve-uri': 3.1.2
            '@jridgewell/sourcemap-codec': 1.5.0

    '@jridgewell/trace-mapping@0.3.9':
        dependencies:
            '@jridgewell/resolve-uri': 3.1.2
            '@jridgewell/sourcemap-codec': 1.5.0

    '@mdit-vue/plugin-component@2.1.4':
        dependencies:
            '@types/markdown-it': 14.1.2
            markdown-it: 14.1.0

    '@mdit-vue/plugin-frontmatter@2.1.4':
        dependencies:
            '@mdit-vue/types': 2.1.4
            '@types/markdown-it': 14.1.2
            gray-matter: 4.0.3
            markdown-it: 14.1.0

    '@mdit-vue/plugin-headers@2.1.4':
        dependencies:
            '@mdit-vue/shared': 2.1.4
            '@mdit-vue/types': 2.1.4
            '@types/markdown-it': 14.1.2
            markdown-it: 14.1.0

    '@mdit-vue/plugin-sfc@2.1.4':
        dependencies:
            '@mdit-vue/types': 2.1.4
            '@types/markdown-it': 14.1.2
            markdown-it: 14.1.0

    '@mdit-vue/plugin-title@2.1.4':
        dependencies:
            '@mdit-vue/shared': 2.1.4
            '@mdit-vue/types': 2.1.4
            '@types/markdown-it': 14.1.2
            markdown-it: 14.1.0

    '@mdit-vue/plugin-toc@2.1.4':
        dependencies:
            '@mdit-vue/shared': 2.1.4
            '@mdit-vue/types': 2.1.4
            '@types/markdown-it': 14.1.2
            markdown-it: 14.1.0

    '@mdit-vue/shared@2.1.4':
        dependencies:
            '@mdit-vue/types': 2.1.4
            '@types/markdown-it': 14.1.2
            markdown-it: 14.1.0

    '@mdit-vue/types@2.1.4': {}

    '@nodelib/fs.scandir@2.1.5':
        dependencies:
            '@nodelib/fs.stat': 2.0.5
            run-parallel: 1.2.0

    '@nodelib/fs.stat@2.0.5': {}

    '@nodelib/fs.walk@1.2.8':
        dependencies:
            '@nodelib/fs.scandir': 2.1.5
            fastq: 1.19.1

    '@parcel/watcher-android-arm64@2.5.1':
        optional: true

    '@parcel/watcher-darwin-arm64@2.5.1':
        optional: true

    '@parcel/watcher-darwin-x64@2.5.1':
        optional: true

    '@parcel/watcher-freebsd-x64@2.5.1':
        optional: true

    '@parcel/watcher-linux-arm-glibc@2.5.1':
        optional: true

    '@parcel/watcher-linux-arm-musl@2.5.1':
        optional: true

    '@parcel/watcher-linux-arm64-glibc@2.5.1':
        optional: true

    '@parcel/watcher-linux-arm64-musl@2.5.1':
        optional: true

    '@parcel/watcher-linux-x64-glibc@2.5.1':
        optional: true

    '@parcel/watcher-linux-x64-musl@2.5.1':
        optional: true

    '@parcel/watcher-win32-arm64@2.5.1':
        optional: true

    '@parcel/watcher-win32-ia32@2.5.1':
        optional: true

    '@parcel/watcher-win32-x64@2.5.1':
        optional: true

    '@parcel/watcher@2.5.1':
        dependencies:
            detect-libc: 1.0.3
            is-glob: 4.0.3
            micromatch: 4.0.8
            node-addon-api: 7.1.1
        optionalDependencies:
            '@parcel/watcher-android-arm64': 2.5.1
            '@parcel/watcher-darwin-arm64': 2.5.1
            '@parcel/watcher-darwin-x64': 2.5.1
            '@parcel/watcher-freebsd-x64': 2.5.1
            '@parcel/watcher-linux-arm-glibc': 2.5.1
            '@parcel/watcher-linux-arm-musl': 2.5.1
            '@parcel/watcher-linux-arm64-glibc': 2.5.1
            '@parcel/watcher-linux-arm64-musl': 2.5.1
            '@parcel/watcher-linux-x64-glibc': 2.5.1
            '@parcel/watcher-linux-x64-musl': 2.5.1
            '@parcel/watcher-win32-arm64': 2.5.1
            '@parcel/watcher-win32-ia32': 2.5.1
            '@parcel/watcher-win32-x64': 2.5.1
        optional: true

    '@prisma/client@5.22.0(prisma@5.22.0)':
        optionalDependencies:
            prisma: 5.22.0

    '@prisma/debug@5.22.0': {}

    '@prisma/engines-version@5.22.0-44.605197351a3c8bdd595af2d2a9bc3025bca48ea2':
        {}

    '@prisma/engines@5.22.0':
        dependencies:
            '@prisma/debug': 5.22.0
            '@prisma/engines-version': 5.22.0-44.605197351a3c8bdd595af2d2a9bc3025bca48ea2
            '@prisma/fetch-engine': 5.22.0
            '@prisma/get-platform': 5.22.0

    '@prisma/fetch-engine@5.22.0':
        dependencies:
            '@prisma/debug': 5.22.0
            '@prisma/engines-version': 5.22.0-44.605197351a3c8bdd595af2d2a9bc3025bca48ea2
            '@prisma/get-platform': 5.22.0

    '@prisma/get-platform@5.22.0':
        dependencies:
            '@prisma/debug': 5.22.0

    '@rollup/rollup-android-arm-eabi@4.43.0':
        optional: true

    '@rollup/rollup-android-arm64@4.43.0':
        optional: true

    '@rollup/rollup-darwin-arm64@4.43.0':
        optional: true

    '@rollup/rollup-darwin-x64@4.43.0':
        optional: true

    '@rollup/rollup-freebsd-arm64@4.43.0':
        optional: true

    '@rollup/rollup-freebsd-x64@4.43.0':
        optional: true

    '@rollup/rollup-linux-arm-gnueabihf@4.43.0':
        optional: true

    '@rollup/rollup-linux-arm-musleabihf@4.43.0':
        optional: true

    '@rollup/rollup-linux-arm64-gnu@4.43.0':
        optional: true

    '@rollup/rollup-linux-arm64-musl@4.43.0':
        optional: true

    '@rollup/rollup-linux-loongarch64-gnu@4.43.0':
        optional: true

    '@rollup/rollup-linux-powerpc64le-gnu@4.43.0':
        optional: true

    '@rollup/rollup-linux-riscv64-gnu@4.43.0':
        optional: true

    '@rollup/rollup-linux-riscv64-musl@4.43.0':
        optional: true

    '@rollup/rollup-linux-s390x-gnu@4.43.0':
        optional: true

    '@rollup/rollup-linux-x64-gnu@4.43.0':
        optional: true

    '@rollup/rollup-linux-x64-musl@4.43.0':
        optional: true

    '@rollup/rollup-win32-arm64-msvc@4.43.0':
        optional: true

    '@rollup/rollup-win32-ia32-msvc@4.43.0':
        optional: true

    '@rollup/rollup-win32-x64-msvc@4.43.0':
        optional: true

    '@sec-ant/readable-stream@0.4.1': {}

    '@shikijs/core@1.29.2':
        dependencies:
            '@shikijs/engine-javascript': 1.29.2
            '@shikijs/engine-oniguruma': 1.29.2
            '@shikijs/types': 1.29.2
            '@shikijs/vscode-textmate': 10.0.2
            '@types/hast': 3.0.4
            hast-util-to-html: 9.0.5

    '@shikijs/engine-javascript@1.29.2':
        dependencies:
            '@shikijs/types': 1.29.2
            '@shikijs/vscode-textmate': 10.0.2
            oniguruma-to-es: 2.3.0

    '@shikijs/engine-oniguruma@1.29.2':
        dependencies:
            '@shikijs/types': 1.29.2
            '@shikijs/vscode-textmate': 10.0.2

    '@shikijs/langs@1.29.2':
        dependencies:
            '@shikijs/types': 1.29.2

    '@shikijs/themes@1.29.2':
        dependencies:
            '@shikijs/types': 1.29.2

    '@shikijs/transformers@1.29.2':
        dependencies:
            '@shikijs/core': 1.29.2
            '@shikijs/types': 1.29.2

    '@shikijs/types@1.29.2':
        dependencies:
            '@shikijs/vscode-textmate': 10.0.2
            '@types/hast': 3.0.4

    '@shikijs/vscode-textmate@10.0.2': {}

    '@sinclair/typebox@0.27.8': {}

    '@sindresorhus/merge-streams@2.3.0': {}

    '@sindresorhus/merge-streams@4.0.0': {}

    '@sinonjs/commons@3.0.1':
        dependencies:
            type-detect: 4.0.8

    '@sinonjs/fake-timers@10.3.0':
        dependencies:
            '@sinonjs/commons': 3.0.1

    '@smithy/abort-controller@4.0.4':
        dependencies:
            '@smithy/types': 4.3.1
            tslib: 2.8.1

    '@smithy/chunked-blob-reader-native@4.0.0':
        dependencies:
            '@smithy/util-base64': 4.0.0
            tslib: 2.8.1

    '@smithy/chunked-blob-reader@5.0.0':
        dependencies:
            tslib: 2.8.1

    '@smithy/config-resolver@3.0.13':
        dependencies:
            '@smithy/node-config-provider': 3.1.12
            '@smithy/types': 3.7.2
            '@smithy/util-config-provider': 3.0.0
            '@smithy/util-middleware': 3.0.11
            tslib: 2.8.1

    '@smithy/config-resolver@4.1.4':
        dependencies:
            '@smithy/node-config-provider': 4.1.3
            '@smithy/types': 4.3.1
            '@smithy/util-config-provider': 4.0.0
            '@smithy/util-middleware': 4.0.4
            tslib: 2.8.1

    '@smithy/core@3.5.3':
        dependencies:
            '@smithy/middleware-serde': 4.0.8
            '@smithy/protocol-http': 5.1.2
            '@smithy/types': 4.3.1
            '@smithy/util-base64': 4.0.0
            '@smithy/util-body-length-browser': 4.0.0
            '@smithy/util-middleware': 4.0.4
            '@smithy/util-stream': 4.2.2
            '@smithy/util-utf8': 4.0.0
            tslib: 2.8.1

    '@smithy/credential-provider-imds@4.0.6':
        dependencies:
            '@smithy/node-config-provider': 4.1.3
            '@smithy/property-provider': 4.0.4
            '@smithy/types': 4.3.1
            '@smithy/url-parser': 4.0.4
            tslib: 2.8.1

    '@smithy/eventstream-codec@4.0.4':
        dependencies:
            '@aws-crypto/crc32': 5.2.0
            '@smithy/types': 4.3.1
            '@smithy/util-hex-encoding': 4.0.0
            tslib: 2.8.1

    '@smithy/eventstream-serde-browser@4.0.4':
        dependencies:
            '@smithy/eventstream-serde-universal': 4.0.4
            '@smithy/types': 4.3.1
            tslib: 2.8.1

    '@smithy/eventstream-serde-config-resolver@4.1.2':
        dependencies:
            '@smithy/types': 4.3.1
            tslib: 2.8.1

    '@smithy/eventstream-serde-node@4.0.4':
        dependencies:
            '@smithy/eventstream-serde-universal': 4.0.4
            '@smithy/types': 4.3.1
            tslib: 2.8.1

    '@smithy/eventstream-serde-universal@4.0.4':
        dependencies:
            '@smithy/eventstream-codec': 4.0.4
            '@smithy/types': 4.3.1
            tslib: 2.8.1

    '@smithy/fetch-http-handler@5.0.4':
        dependencies:
            '@smithy/protocol-http': 5.1.2
            '@smithy/querystring-builder': 4.0.4
            '@smithy/types': 4.3.1
            '@smithy/util-base64': 4.0.0
            tslib: 2.8.1

    '@smithy/hash-blob-browser@4.0.4':
        dependencies:
            '@smithy/chunked-blob-reader': 5.0.0
            '@smithy/chunked-blob-reader-native': 4.0.0
            '@smithy/types': 4.3.1
            tslib: 2.8.1

    '@smithy/hash-node@4.0.4':
        dependencies:
            '@smithy/types': 4.3.1
            '@smithy/util-buffer-from': 4.0.0
            '@smithy/util-utf8': 4.0.0
            tslib: 2.8.1

    '@smithy/hash-stream-node@4.0.4':
        dependencies:
            '@smithy/types': 4.3.1
            '@smithy/util-utf8': 4.0.0
            tslib: 2.8.1

    '@smithy/invalid-dependency@4.0.4':
        dependencies:
            '@smithy/types': 4.3.1
            tslib: 2.8.1

    '@smithy/is-array-buffer@2.2.0':
        dependencies:
            tslib: 2.8.1

    '@smithy/is-array-buffer@4.0.0':
        dependencies:
            tslib: 2.8.1

    '@smithy/md5-js@4.0.4':
        dependencies:
            '@smithy/types': 4.3.1
            '@smithy/util-utf8': 4.0.0
            tslib: 2.8.1

    '@smithy/middleware-content-length@4.0.4':
        dependencies:
            '@smithy/protocol-http': 5.1.2
            '@smithy/types': 4.3.1
            tslib: 2.8.1

    '@smithy/middleware-endpoint@4.1.11':
        dependencies:
            '@smithy/core': 3.5.3
            '@smithy/middleware-serde': 4.0.8
            '@smithy/node-config-provider': 4.1.3
            '@smithy/shared-ini-file-loader': 4.0.4
            '@smithy/types': 4.3.1
            '@smithy/url-parser': 4.0.4
            '@smithy/util-middleware': 4.0.4
            tslib: 2.8.1

    '@smithy/middleware-retry@4.1.12':
        dependencies:
            '@smithy/node-config-provider': 4.1.3
            '@smithy/protocol-http': 5.1.2
            '@smithy/service-error-classification': 4.0.5
            '@smithy/smithy-client': 4.4.3
            '@smithy/types': 4.3.1
            '@smithy/util-middleware': 4.0.4
            '@smithy/util-retry': 4.0.5
            tslib: 2.8.1
            uuid: 9.0.1

    '@smithy/middleware-serde@4.0.8':
        dependencies:
            '@smithy/protocol-http': 5.1.2
            '@smithy/types': 4.3.1
            tslib: 2.8.1

    '@smithy/middleware-stack@4.0.4':
        dependencies:
            '@smithy/types': 4.3.1
            tslib: 2.8.1

    '@smithy/node-config-provider@3.1.12':
        dependencies:
            '@smithy/property-provider': 3.1.11
            '@smithy/shared-ini-file-loader': 3.1.12
            '@smithy/types': 3.7.2
            tslib: 2.8.1

    '@smithy/node-config-provider@4.1.3':
        dependencies:
            '@smithy/property-provider': 4.0.4
            '@smithy/shared-ini-file-loader': 4.0.4
            '@smithy/types': 4.3.1
            tslib: 2.8.1

    '@smithy/node-http-handler@4.0.6':
        dependencies:
            '@smithy/abort-controller': 4.0.4
            '@smithy/protocol-http': 5.1.2
            '@smithy/querystring-builder': 4.0.4
            '@smithy/types': 4.3.1
            tslib: 2.8.1

    '@smithy/property-provider@3.1.11':
        dependencies:
            '@smithy/types': 3.7.2
            tslib: 2.8.1

    '@smithy/property-provider@4.0.4':
        dependencies:
            '@smithy/types': 4.3.1
            tslib: 2.8.1

    '@smithy/protocol-http@5.1.2':
        dependencies:
            '@smithy/types': 4.3.1
            tslib: 2.8.1

    '@smithy/querystring-builder@4.0.4':
        dependencies:
            '@smithy/types': 4.3.1
            '@smithy/util-uri-escape': 4.0.0
            tslib: 2.8.1

    '@smithy/querystring-parser@4.0.4':
        dependencies:
            '@smithy/types': 4.3.1
            tslib: 2.8.1

    '@smithy/service-error-classification@4.0.5':
        dependencies:
            '@smithy/types': 4.3.1

    '@smithy/shared-ini-file-loader@3.1.12':
        dependencies:
            '@smithy/types': 3.7.2
            tslib: 2.8.1

    '@smithy/shared-ini-file-loader@4.0.4':
        dependencies:
            '@smithy/types': 4.3.1
            tslib: 2.8.1

    '@smithy/signature-v4@5.1.2':
        dependencies:
            '@smithy/is-array-buffer': 4.0.0
            '@smithy/protocol-http': 5.1.2
            '@smithy/types': 4.3.1
            '@smithy/util-hex-encoding': 4.0.0
            '@smithy/util-middleware': 4.0.4
            '@smithy/util-uri-escape': 4.0.0
            '@smithy/util-utf8': 4.0.0
            tslib: 2.8.1

    '@smithy/smithy-client@4.4.3':
        dependencies:
            '@smithy/core': 3.5.3
            '@smithy/middleware-endpoint': 4.1.11
            '@smithy/middleware-stack': 4.0.4
            '@smithy/protocol-http': 5.1.2
            '@smithy/types': 4.3.1
            '@smithy/util-stream': 4.2.2
            tslib: 2.8.1

    '@smithy/types@3.7.2':
        dependencies:
            tslib: 2.8.1

    '@smithy/types@4.3.1':
        dependencies:
            tslib: 2.8.1

    '@smithy/url-parser@4.0.4':
        dependencies:
            '@smithy/querystring-parser': 4.0.4
            '@smithy/types': 4.3.1
            tslib: 2.8.1

    '@smithy/util-base64@4.0.0':
        dependencies:
            '@smithy/util-buffer-from': 4.0.0
            '@smithy/util-utf8': 4.0.0
            tslib: 2.8.1

    '@smithy/util-body-length-browser@4.0.0':
        dependencies:
            tslib: 2.8.1

    '@smithy/util-body-length-node@4.0.0':
        dependencies:
            tslib: 2.8.1

    '@smithy/util-buffer-from@2.2.0':
        dependencies:
            '@smithy/is-array-buffer': 2.2.0
            tslib: 2.8.1

    '@smithy/util-buffer-from@4.0.0':
        dependencies:
            '@smithy/is-array-buffer': 4.0.0
            tslib: 2.8.1

    '@smithy/util-config-provider@3.0.0':
        dependencies:
            tslib: 2.8.1

    '@smithy/util-config-provider@4.0.0':
        dependencies:
            tslib: 2.8.1

    '@smithy/util-defaults-mode-browser@4.0.19':
        dependencies:
            '@smithy/property-provider': 4.0.4
            '@smithy/smithy-client': 4.4.3
            '@smithy/types': 4.3.1
            bowser: 2.11.0
            tslib: 2.8.1

    '@smithy/util-defaults-mode-node@4.0.19':
        dependencies:
            '@smithy/config-resolver': 4.1.4
            '@smithy/credential-provider-imds': 4.0.6
            '@smithy/node-config-provider': 4.1.3
            '@smithy/property-provider': 4.0.4
            '@smithy/smithy-client': 4.4.3
            '@smithy/types': 4.3.1
            tslib: 2.8.1

    '@smithy/util-endpoints@3.0.6':
        dependencies:
            '@smithy/node-config-provider': 4.1.3
            '@smithy/types': 4.3.1
            tslib: 2.8.1

    '@smithy/util-hex-encoding@4.0.0':
        dependencies:
            tslib: 2.8.1

    '@smithy/util-middleware@3.0.11':
        dependencies:
            '@smithy/types': 3.7.2
            tslib: 2.8.1

    '@smithy/util-middleware@4.0.4':
        dependencies:
            '@smithy/types': 4.3.1
            tslib: 2.8.1

    '@smithy/util-retry@4.0.5':
        dependencies:
            '@smithy/service-error-classification': 4.0.5
            '@smithy/types': 4.3.1
            tslib: 2.8.1

    '@smithy/util-stream@4.2.2':
        dependencies:
            '@smithy/fetch-http-handler': 5.0.4
            '@smithy/node-http-handler': 4.0.6
            '@smithy/types': 4.3.1
            '@smithy/util-base64': 4.0.0
            '@smithy/util-buffer-from': 4.0.0
            '@smithy/util-hex-encoding': 4.0.0
            '@smithy/util-utf8': 4.0.0
            tslib: 2.8.1

    '@smithy/util-uri-escape@4.0.0':
        dependencies:
            tslib: 2.8.1

    '@smithy/util-utf8@2.3.0':
        dependencies:
            '@smithy/util-buffer-from': 2.2.0
            tslib: 2.8.1

    '@smithy/util-utf8@4.0.0':
        dependencies:
            '@smithy/util-buffer-from': 4.0.0
            tslib: 2.8.1

    '@smithy/util-waiter@4.0.5':
        dependencies:
            '@smithy/abort-controller': 4.0.4
            '@smithy/types': 4.3.1
            tslib: 2.8.1

    '@tsconfig/node10@1.0.11': {}

    '@tsconfig/node12@1.0.11': {}

    '@tsconfig/node14@1.0.3': {}

    '@tsconfig/node16@1.0.4': {}

    '@types/babel__core@7.20.5':
        dependencies:
            '@babel/parser': 7.27.5
            '@babel/types': 7.27.6
            '@types/babel__generator': 7.27.0
            '@types/babel__template': 7.4.4
            '@types/babel__traverse': 7.20.7

    '@types/babel__generator@7.27.0':
        dependencies:
            '@babel/types': 7.27.6

    '@types/babel__template@7.4.4':
        dependencies:
            '@babel/parser': 7.27.5
            '@babel/types': 7.27.6

    '@types/babel__traverse@7.20.7':
        dependencies:
            '@babel/types': 7.27.6

    '@types/better-sqlite3@7.6.13':
        dependencies:
            '@types/node': 22.15.31

    '@types/debug@4.1.12':
        dependencies:
            '@types/ms': 2.1.0

    '@types/estree@1.0.7': {}

    '@types/fs-extra@11.0.4':
        dependencies:
            '@types/jsonfile': 6.1.4
            '@types/node': 22.15.31

    '@types/graceful-fs@4.1.9':
        dependencies:
            '@types/node': 22.15.31

    '@types/hash-sum@1.0.2': {}

    '@types/hast@3.0.4':
        dependencies:
            '@types/unist': 3.0.3

    '@types/istanbul-lib-coverage@2.0.6': {}

    '@types/istanbul-lib-report@3.0.3':
        dependencies:
            '@types/istanbul-lib-coverage': 2.0.6

    '@types/istanbul-reports@3.0.4':
        dependencies:
            '@types/istanbul-lib-report': 3.0.3

    '@types/jest@29.5.14':
        dependencies:
            expect: 29.7.0
            pretty-format: 29.7.0

    '@types/jsonfile@6.1.4':
        dependencies:
            '@types/node': 22.15.31

    '@types/linkify-it@5.0.0': {}

    '@types/lodash@4.14.191': {}

    '@types/markdown-it-emoji@3.0.1':
        dependencies:
            '@types/markdown-it': 14.1.2

    '@types/markdown-it@12.2.3':
        dependencies:
            '@types/linkify-it': 5.0.0
            '@types/mdurl': 2.0.0

    '@types/markdown-it@14.1.2':
        dependencies:
            '@types/linkify-it': 5.0.0
            '@types/mdurl': 2.0.0

    '@types/mdast@4.0.4':
        dependencies:
            '@types/unist': 3.0.3

    '@types/mdurl@2.0.0': {}

    '@types/ms@2.1.0': {}

    '@types/mute-stream@0.0.4':
        dependencies:
            '@types/node': 22.15.31

    '@types/node@17.0.45': {}

    '@types/node@22.15.31':
        dependencies:
            undici-types: 6.21.0

    '@types/papaparse@5.3.15':
        dependencies:
            '@types/node': 22.15.31

    '@types/sax@1.2.7':
        dependencies:
            '@types/node': 22.15.31

    '@types/stack-utils@2.0.3': {}

    '@types/unist@3.0.3': {}

    '@types/web-bluetooth@0.0.20': {}

    '@types/wrap-ansi@3.0.0': {}

    '@types/yargs-parser@21.0.3': {}

    '@types/yargs@17.0.33':
        dependencies:
            '@types/yargs-parser': 21.0.3

    '@ungap/structured-clone@1.3.0': {}

    '@vitejs/plugin-vue@5.2.4(vite@5.3.6(@types/node@22.15.31)(sass@1.89.2))(vue@3.5.16(typescript@5.8.3))':
        dependencies:
            vite: 5.3.6(@types/node@22.15.31)(sass@1.89.2)
            vue: 3.5.16(typescript@5.8.3)

    '@vue/compiler-core@3.5.16':
        dependencies:
            '@babel/parser': 7.27.5
            '@vue/shared': 3.5.16
            entities: 4.5.0
            estree-walker: 2.0.2
            source-map-js: 1.2.1

    '@vue/compiler-dom@3.5.16':
        dependencies:
            '@vue/compiler-core': 3.5.16
            '@vue/shared': 3.5.16

    '@vue/compiler-sfc@3.5.16':
        dependencies:
            '@babel/parser': 7.27.5
            '@vue/compiler-core': 3.5.16
            '@vue/compiler-dom': 3.5.16
            '@vue/compiler-ssr': 3.5.16
            '@vue/shared': 3.5.16
            estree-walker: 2.0.2
            magic-string: 0.30.17
            postcss: 8.5.5
            source-map-js: 1.2.1

    '@vue/compiler-ssr@3.5.16':
        dependencies:
            '@vue/compiler-dom': 3.5.16
            '@vue/shared': 3.5.16

    '@vue/devtools-api@6.6.4': {}

    '@vue/devtools-api@7.7.6':
        dependencies:
            '@vue/devtools-kit': 7.7.6

    '@vue/devtools-kit@7.7.6':
        dependencies:
            '@vue/devtools-shared': 7.7.6
            birpc: 2.3.0
            hookable: 5.5.3
            mitt: 3.0.1
            perfect-debounce: 1.0.0
            speakingurl: 14.0.1
            superjson: 2.2.2

    '@vue/devtools-shared@7.7.6':
        dependencies:
            rfdc: 1.4.1

    '@vue/reactivity@3.5.16':
        dependencies:
            '@vue/shared': 3.5.16

    '@vue/runtime-core@3.5.16':
        dependencies:
            '@vue/reactivity': 3.5.16
            '@vue/shared': 3.5.16

    '@vue/runtime-dom@3.5.16':
        dependencies:
            '@vue/reactivity': 3.5.16
            '@vue/runtime-core': 3.5.16
            '@vue/shared': 3.5.16
            csstype: 3.1.3

    '@vue/server-renderer@3.5.16(vue@3.5.16(typescript@5.8.3))':
        dependencies:
            '@vue/compiler-ssr': 3.5.16
            '@vue/shared': 3.5.16
            vue: 3.5.16(typescript@5.8.3)

    '@vue/shared@3.5.16': {}

    '@vuepress/bundler-vite@2.0.0-rc.14(@types/node@22.15.31)(sass@1.89.2)(tsx@4.20.3)(typescript@5.8.3)':
        dependencies:
            '@vitejs/plugin-vue': 5.2.4(vite@5.3.6(@types/node@22.15.31)(sass@1.89.2))(vue@3.5.16(typescript@5.8.3))
            '@vuepress/client': 2.0.0-rc.14(typescript@5.8.3)
            '@vuepress/core': 2.0.0-rc.14(typescript@5.8.3)
            '@vuepress/shared': 2.0.0-rc.14
            '@vuepress/utils': 2.0.0-rc.14
            autoprefixer: 10.4.21(postcss@8.5.5)
            connect-history-api-fallback: 2.0.0
            postcss: 8.5.5
            postcss-load-config: 6.0.1(postcss@8.5.5)(tsx@4.20.3)
            rollup: 4.43.0
            vite: 5.3.6(@types/node@22.15.31)(sass@1.89.2)
            vue: 3.5.16(typescript@5.8.3)
            vue-router: 4.5.1(vue@3.5.16(typescript@5.8.3))
        transitivePeerDependencies:
            - '@types/node'
            - jiti
            - less
            - lightningcss
            - sass
            - stylus
            - sugarss
            - supports-color
            - terser
            - tsx
            - typescript
            - yaml

    '@vuepress/cli@2.0.0-rc.23(typescript@5.8.3)':
        dependencies:
            '@vuepress/core': 2.0.0-rc.23(typescript@5.8.3)
            '@vuepress/shared': 2.0.0-rc.23
            '@vuepress/utils': 2.0.0-rc.23
            cac: 6.7.14
            chokidar: 3.6.0
            envinfo: 7.14.0
            esbuild: 0.25.5
        transitivePeerDependencies:
            - supports-color
            - typescript

    '@vuepress/client@2.0.0-rc.14(typescript@5.8.3)':
        dependencies:
            '@vue/devtools-api': 6.6.4
            '@vuepress/shared': 2.0.0-rc.14
            vue: 3.5.16(typescript@5.8.3)
            vue-router: 4.5.1(vue@3.5.16(typescript@5.8.3))
        transitivePeerDependencies:
            - typescript

    '@vuepress/client@2.0.0-rc.23(typescript@5.8.3)':
        dependencies:
            '@vue/devtools-api': 7.7.6
            '@vue/devtools-kit': 7.7.6
            '@vuepress/shared': 2.0.0-rc.23
            vue: 3.5.16(typescript@5.8.3)
            vue-router: 4.5.1(vue@3.5.16(typescript@5.8.3))
        transitivePeerDependencies:
            - typescript

    '@vuepress/core@2.0.0-rc.14(typescript@5.8.3)':
        dependencies:
            '@vuepress/client': 2.0.0-rc.14(typescript@5.8.3)
            '@vuepress/markdown': 2.0.0-rc.14
            '@vuepress/shared': 2.0.0-rc.14
            '@vuepress/utils': 2.0.0-rc.14
            vue: 3.5.16(typescript@5.8.3)
        transitivePeerDependencies:
            - supports-color
            - typescript

    '@vuepress/core@2.0.0-rc.23(typescript@5.8.3)':
        dependencies:
            '@vuepress/client': 2.0.0-rc.23(typescript@5.8.3)
            '@vuepress/markdown': 2.0.0-rc.23
            '@vuepress/shared': 2.0.0-rc.23
            '@vuepress/utils': 2.0.0-rc.23
            vue: 3.5.16(typescript@5.8.3)
        transitivePeerDependencies:
            - supports-color
            - typescript

    '@vuepress/helper@2.0.0-rc.38(typescript@5.8.3)(vuepress@2.0.0-rc.23(@vuepress/bundler-vite@2.0.0-rc.14(@types/node@22.15.31)(sass@1.89.2)(tsx@4.20.3)(typescript@5.8.3))(typescript@5.8.3)(vue@3.5.16(typescript@5.8.3)))':
        dependencies:
            '@vue/shared': 3.5.16
            cheerio: 1.0.0-rc.12
            fflate: 0.8.2
            gray-matter: 4.0.3
            vue: 3.5.16(typescript@5.8.3)
            vuepress: 2.0.0-rc.23(@vuepress/bundler-vite@2.0.0-rc.14(@types/node@22.15.31)(sass@1.89.2)(tsx@4.20.3)(typescript@5.8.3))(typescript@5.8.3)(vue@3.5.16(typescript@5.8.3))
        transitivePeerDependencies:
            - typescript

    '@vuepress/highlighter-helper@2.0.0-rc.37(vuepress@2.0.0-rc.23(@vuepress/bundler-vite@2.0.0-rc.14(@types/node@22.15.31)(sass@1.89.2)(tsx@4.20.3)(typescript@5.8.3))(typescript@5.8.3)(vue@3.5.16(typescript@5.8.3)))':
        dependencies:
            vuepress: 2.0.0-rc.23(@vuepress/bundler-vite@2.0.0-rc.14(@types/node@22.15.31)(sass@1.89.2)(tsx@4.20.3)(typescript@5.8.3))(typescript@5.8.3)(vue@3.5.16(typescript@5.8.3))

    '@vuepress/markdown@2.0.0-rc.14':
        dependencies:
            '@mdit-vue/plugin-component': 2.1.4
            '@mdit-vue/plugin-frontmatter': 2.1.4
            '@mdit-vue/plugin-headers': 2.1.4
            '@mdit-vue/plugin-sfc': 2.1.4
            '@mdit-vue/plugin-title': 2.1.4
            '@mdit-vue/plugin-toc': 2.1.4
            '@mdit-vue/shared': 2.1.4
            '@mdit-vue/types': 2.1.4
            '@types/markdown-it': 14.1.2
            '@types/markdown-it-emoji': 3.0.1
            '@vuepress/shared': 2.0.0-rc.14
            '@vuepress/utils': 2.0.0-rc.14
            markdown-it: 14.1.0
            markdown-it-anchor: 9.2.0(@types/markdown-it@14.1.2)(markdown-it@14.1.0)
            markdown-it-emoji: 3.0.0
            mdurl: 2.0.0
        transitivePeerDependencies:
            - supports-color

    '@vuepress/markdown@2.0.0-rc.23':
        dependencies:
            '@mdit-vue/plugin-component': 2.1.4
            '@mdit-vue/plugin-frontmatter': 2.1.4
            '@mdit-vue/plugin-headers': 2.1.4
            '@mdit-vue/plugin-sfc': 2.1.4
            '@mdit-vue/plugin-title': 2.1.4
            '@mdit-vue/plugin-toc': 2.1.4
            '@mdit-vue/shared': 2.1.4
            '@mdit-vue/types': 2.1.4
            '@types/markdown-it': 14.1.2
            '@types/markdown-it-emoji': 3.0.1
            '@vuepress/shared': 2.0.0-rc.23
            '@vuepress/utils': 2.0.0-rc.23
            markdown-it: 14.1.0
            markdown-it-anchor: 9.2.0(@types/markdown-it@14.1.2)(markdown-it@14.1.0)
            markdown-it-emoji: 3.0.0
            mdurl: 2.0.0
        transitivePeerDependencies:
            - supports-color

    '@vuepress/plugin-active-header-links@2.0.0-rc.38(typescript@5.8.3)(vuepress@2.0.0-rc.23(@vuepress/bundler-vite@2.0.0-rc.14(@types/node@22.15.31)(sass@1.89.2)(tsx@4.20.3)(typescript@5.8.3))(typescript@5.8.3)(vue@3.5.16(typescript@5.8.3)))':
        dependencies:
            '@vueuse/core': 10.11.1(vue@3.5.16(typescript@5.8.3))
            vue: 3.5.16(typescript@5.8.3)
            vuepress: 2.0.0-rc.23(@vuepress/bundler-vite@2.0.0-rc.14(@types/node@22.15.31)(sass@1.89.2)(tsx@4.20.3)(typescript@5.8.3))(typescript@5.8.3)(vue@3.5.16(typescript@5.8.3))
        transitivePeerDependencies:
            - '@vue/composition-api'
            - typescript

    '@vuepress/plugin-back-to-top@2.0.0-rc.38(typescript@5.8.3)(vuepress@2.0.0-rc.23(@vuepress/bundler-vite@2.0.0-rc.14(@types/node@22.15.31)(sass@1.89.2)(tsx@4.20.3)(typescript@5.8.3))(typescript@5.8.3)(vue@3.5.16(typescript@5.8.3)))':
        dependencies:
            '@vuepress/helper': 2.0.0-rc.38(typescript@5.8.3)(vuepress@2.0.0-rc.23(@vuepress/bundler-vite@2.0.0-rc.14(@types/node@22.15.31)(sass@1.89.2)(tsx@4.20.3)(typescript@5.8.3))(typescript@5.8.3)(vue@3.5.16(typescript@5.8.3)))
            '@vueuse/core': 10.11.1(vue@3.5.16(typescript@5.8.3))
            vue: 3.5.16(typescript@5.8.3)
            vuepress: 2.0.0-rc.23(@vuepress/bundler-vite@2.0.0-rc.14(@types/node@22.15.31)(sass@1.89.2)(tsx@4.20.3)(typescript@5.8.3))(typescript@5.8.3)(vue@3.5.16(typescript@5.8.3))
        transitivePeerDependencies:
            - '@vue/composition-api'
            - typescript

    '@vuepress/plugin-copy-code@2.0.0-rc.38(typescript@5.8.3)(vuepress@2.0.0-rc.23(@vuepress/bundler-vite@2.0.0-rc.14(@types/node@22.15.31)(sass@1.89.2)(tsx@4.20.3)(typescript@5.8.3))(typescript@5.8.3)(vue@3.5.16(typescript@5.8.3)))':
        dependencies:
            '@vuepress/helper': 2.0.0-rc.38(typescript@5.8.3)(vuepress@2.0.0-rc.23(@vuepress/bundler-vite@2.0.0-rc.14(@types/node@22.15.31)(sass@1.89.2)(tsx@4.20.3)(typescript@5.8.3))(typescript@5.8.3)(vue@3.5.16(typescript@5.8.3)))
            '@vueuse/core': 10.11.1(vue@3.5.16(typescript@5.8.3))
            vue: 3.5.16(typescript@5.8.3)
            vuepress: 2.0.0-rc.23(@vuepress/bundler-vite@2.0.0-rc.14(@types/node@22.15.31)(sass@1.89.2)(tsx@4.20.3)(typescript@5.8.3))(typescript@5.8.3)(vue@3.5.16(typescript@5.8.3))
        transitivePeerDependencies:
            - '@vue/composition-api'
            - typescript

    '@vuepress/plugin-git@2.0.0-rc.38(vuepress@2.0.0-rc.23(@vuepress/bundler-vite@2.0.0-rc.14(@types/node@22.15.31)(sass@1.89.2)(tsx@4.20.3)(typescript@5.8.3))(typescript@5.8.3)(vue@3.5.16(typescript@5.8.3)))':
        dependencies:
            execa: 9.6.0
            vuepress: 2.0.0-rc.23(@vuepress/bundler-vite@2.0.0-rc.14(@types/node@22.15.31)(sass@1.89.2)(tsx@4.20.3)(typescript@5.8.3))(typescript@5.8.3)(vue@3.5.16(typescript@5.8.3))

    '@vuepress/plugin-links-check@2.0.0-rc.38(typescript@5.8.3)(vuepress@2.0.0-rc.23(@vuepress/bundler-vite@2.0.0-rc.14(@types/node@22.15.31)(sass@1.89.2)(tsx@4.20.3)(typescript@5.8.3))(typescript@5.8.3)(vue@3.5.16(typescript@5.8.3)))':
        dependencies:
            '@vuepress/helper': 2.0.0-rc.38(typescript@5.8.3)(vuepress@2.0.0-rc.23(@vuepress/bundler-vite@2.0.0-rc.14(@types/node@22.15.31)(sass@1.89.2)(tsx@4.20.3)(typescript@5.8.3))(typescript@5.8.3)(vue@3.5.16(typescript@5.8.3)))
            vuepress: 2.0.0-rc.23(@vuepress/bundler-vite@2.0.0-rc.14(@types/node@22.15.31)(sass@1.89.2)(tsx@4.20.3)(typescript@5.8.3))(typescript@5.8.3)(vue@3.5.16(typescript@5.8.3))
        transitivePeerDependencies:
            - typescript

    '@vuepress/plugin-markdown-container@2.0.0-rc.37(vuepress@2.0.0-rc.23(@vuepress/bundler-vite@2.0.0-rc.14(@types/node@22.15.31)(sass@1.89.2)(tsx@4.20.3)(typescript@5.8.3))(typescript@5.8.3)(vue@3.5.16(typescript@5.8.3)))':
        dependencies:
            '@types/markdown-it': 14.1.2
            markdown-it-container: 4.0.0
            vuepress: 2.0.0-rc.23(@vuepress/bundler-vite@2.0.0-rc.14(@types/node@22.15.31)(sass@1.89.2)(tsx@4.20.3)(typescript@5.8.3))(typescript@5.8.3)(vue@3.5.16(typescript@5.8.3))

    '@vuepress/plugin-medium-zoom@2.0.0-rc.38(typescript@5.8.3)(vuepress@2.0.0-rc.23(@vuepress/bundler-vite@2.0.0-rc.14(@types/node@22.15.31)(sass@1.89.2)(tsx@4.20.3)(typescript@5.8.3))(typescript@5.8.3)(vue@3.5.16(typescript@5.8.3)))':
        dependencies:
            '@vuepress/helper': 2.0.0-rc.38(typescript@5.8.3)(vuepress@2.0.0-rc.23(@vuepress/bundler-vite@2.0.0-rc.14(@types/node@22.15.31)(sass@1.89.2)(tsx@4.20.3)(typescript@5.8.3))(typescript@5.8.3)(vue@3.5.16(typescript@5.8.3)))
            medium-zoom: 1.1.0
            vue: 3.5.16(typescript@5.8.3)
            vuepress: 2.0.0-rc.23(@vuepress/bundler-vite@2.0.0-rc.14(@types/node@22.15.31)(sass@1.89.2)(tsx@4.20.3)(typescript@5.8.3))(typescript@5.8.3)(vue@3.5.16(typescript@5.8.3))
        transitivePeerDependencies:
            - typescript

    '@vuepress/plugin-nprogress@2.0.0-rc.38(typescript@5.8.3)(vuepress@2.0.0-rc.23(@vuepress/bundler-vite@2.0.0-rc.14(@types/node@22.15.31)(sass@1.89.2)(tsx@4.20.3)(typescript@5.8.3))(typescript@5.8.3)(vue@3.5.16(typescript@5.8.3)))':
        dependencies:
            vue: 3.5.16(typescript@5.8.3)
            vuepress: 2.0.0-rc.23(@vuepress/bundler-vite@2.0.0-rc.14(@types/node@22.15.31)(sass@1.89.2)(tsx@4.20.3)(typescript@5.8.3))(typescript@5.8.3)(vue@3.5.16(typescript@5.8.3))
        transitivePeerDependencies:
            - typescript

    '@vuepress/plugin-palette@2.0.0-rc.37(vuepress@2.0.0-rc.23(@vuepress/bundler-vite@2.0.0-rc.14(@types/node@22.15.31)(sass@1.89.2)(tsx@4.20.3)(typescript@5.8.3))(typescript@5.8.3)(vue@3.5.16(typescript@5.8.3)))':
        dependencies:
            chokidar: 3.6.0
            vuepress: 2.0.0-rc.23(@vuepress/bundler-vite@2.0.0-rc.14(@types/node@22.15.31)(sass@1.89.2)(tsx@4.20.3)(typescript@5.8.3))(typescript@5.8.3)(vue@3.5.16(typescript@5.8.3))

    '@vuepress/plugin-prismjs@2.0.0-rc.37(vuepress@2.0.0-rc.23(@vuepress/bundler-vite@2.0.0-rc.14(@types/node@22.15.31)(sass@1.89.2)(tsx@4.20.3)(typescript@5.8.3))(typescript@5.8.3)(vue@3.5.16(typescript@5.8.3)))':
        dependencies:
            '@vuepress/highlighter-helper': 2.0.0-rc.37(vuepress@2.0.0-rc.23(@vuepress/bundler-vite@2.0.0-rc.14(@types/node@22.15.31)(sass@1.89.2)(tsx@4.20.3)(typescript@5.8.3))(typescript@5.8.3)(vue@3.5.16(typescript@5.8.3)))
            prismjs: 1.30.0
            vuepress: 2.0.0-rc.23(@vuepress/bundler-vite@2.0.0-rc.14(@types/node@22.15.31)(sass@1.89.2)(tsx@4.20.3)(typescript@5.8.3))(typescript@5.8.3)(vue@3.5.16(typescript@5.8.3))

    '@vuepress/plugin-search@2.0.0-rc.38(typescript@5.8.3)(vuepress@2.0.0-rc.23(@vuepress/bundler-vite@2.0.0-rc.14(@types/node@22.15.31)(sass@1.89.2)(tsx@4.20.3)(typescript@5.8.3))(typescript@5.8.3)(vue@3.5.16(typescript@5.8.3)))':
        dependencies:
            chokidar: 3.6.0
            vue: 3.5.16(typescript@5.8.3)
            vuepress: 2.0.0-rc.23(@vuepress/bundler-vite@2.0.0-rc.14(@types/node@22.15.31)(sass@1.89.2)(tsx@4.20.3)(typescript@5.8.3))(typescript@5.8.3)(vue@3.5.16(typescript@5.8.3))
        transitivePeerDependencies:
            - typescript

    '@vuepress/plugin-seo@2.0.0-rc.38(typescript@5.8.3)(vuepress@2.0.0-rc.23(@vuepress/bundler-vite@2.0.0-rc.14(@types/node@22.15.31)(sass@1.89.2)(tsx@4.20.3)(typescript@5.8.3))(typescript@5.8.3)(vue@3.5.16(typescript@5.8.3)))':
        dependencies:
            '@vuepress/helper': 2.0.0-rc.38(typescript@5.8.3)(vuepress@2.0.0-rc.23(@vuepress/bundler-vite@2.0.0-rc.14(@types/node@22.15.31)(sass@1.89.2)(tsx@4.20.3)(typescript@5.8.3))(typescript@5.8.3)(vue@3.5.16(typescript@5.8.3)))
            vuepress: 2.0.0-rc.23(@vuepress/bundler-vite@2.0.0-rc.14(@types/node@22.15.31)(sass@1.89.2)(tsx@4.20.3)(typescript@5.8.3))(typescript@5.8.3)(vue@3.5.16(typescript@5.8.3))
        transitivePeerDependencies:
            - typescript

    '@vuepress/plugin-shiki@2.0.0-rc.38(typescript@5.8.3)(vuepress@2.0.0-rc.23(@vuepress/bundler-vite@2.0.0-rc.14(@types/node@22.15.31)(sass@1.89.2)(tsx@4.20.3)(typescript@5.8.3))(typescript@5.8.3)(vue@3.5.16(typescript@5.8.3)))':
        dependencies:
            '@shikijs/transformers': 1.29.2
            '@vuepress/helper': 2.0.0-rc.38(typescript@5.8.3)(vuepress@2.0.0-rc.23(@vuepress/bundler-vite@2.0.0-rc.14(@types/node@22.15.31)(sass@1.89.2)(tsx@4.20.3)(typescript@5.8.3))(typescript@5.8.3)(vue@3.5.16(typescript@5.8.3)))
            '@vuepress/highlighter-helper': 2.0.0-rc.37(vuepress@2.0.0-rc.23(@vuepress/bundler-vite@2.0.0-rc.14(@types/node@22.15.31)(sass@1.89.2)(tsx@4.20.3)(typescript@5.8.3))(typescript@5.8.3)(vue@3.5.16(typescript@5.8.3)))
            nanoid: 5.1.5
            shiki: 1.29.2
            vuepress: 2.0.0-rc.23(@vuepress/bundler-vite@2.0.0-rc.14(@types/node@22.15.31)(sass@1.89.2)(tsx@4.20.3)(typescript@5.8.3))(typescript@5.8.3)(vue@3.5.16(typescript@5.8.3))
        transitivePeerDependencies:
            - typescript

    '@vuepress/plugin-sitemap@2.0.0-rc.38(typescript@5.8.3)(vuepress@2.0.0-rc.23(@vuepress/bundler-vite@2.0.0-rc.14(@types/node@22.15.31)(sass@1.89.2)(tsx@4.20.3)(typescript@5.8.3))(typescript@5.8.3)(vue@3.5.16(typescript@5.8.3)))':
        dependencies:
            '@vuepress/helper': 2.0.0-rc.38(typescript@5.8.3)(vuepress@2.0.0-rc.23(@vuepress/bundler-vite@2.0.0-rc.14(@types/node@22.15.31)(sass@1.89.2)(tsx@4.20.3)(typescript@5.8.3))(typescript@5.8.3)(vue@3.5.16(typescript@5.8.3)))
            sitemap: 8.0.0
            vuepress: 2.0.0-rc.23(@vuepress/bundler-vite@2.0.0-rc.14(@types/node@22.15.31)(sass@1.89.2)(tsx@4.20.3)(typescript@5.8.3))(typescript@5.8.3)(vue@3.5.16(typescript@5.8.3))
        transitivePeerDependencies:
            - typescript

    '@vuepress/plugin-theme-data@2.0.0-rc.38(typescript@5.8.3)(vuepress@2.0.0-rc.23(@vuepress/bundler-vite@2.0.0-rc.14(@types/node@22.15.31)(sass@1.89.2)(tsx@4.20.3)(typescript@5.8.3))(typescript@5.8.3)(vue@3.5.16(typescript@5.8.3)))':
        dependencies:
            '@vue/devtools-api': 6.6.4
            vue: 3.5.16(typescript@5.8.3)
            vuepress: 2.0.0-rc.23(@vuepress/bundler-vite@2.0.0-rc.14(@types/node@22.15.31)(sass@1.89.2)(tsx@4.20.3)(typescript@5.8.3))(typescript@5.8.3)(vue@3.5.16(typescript@5.8.3))
        transitivePeerDependencies:
            - typescript

    '@vuepress/shared@2.0.0-rc.14':
        dependencies:
            '@mdit-vue/types': 2.1.4

    '@vuepress/shared@2.0.0-rc.23':
        dependencies:
            '@mdit-vue/types': 2.1.4

    '@vuepress/theme-default@2.0.0-rc.38(typescript@5.8.3)(vuepress@2.0.0-rc.23(@vuepress/bundler-vite@2.0.0-rc.14(@types/node@22.15.31)(sass@1.89.2)(tsx@4.20.3)(typescript@5.8.3))(typescript@5.8.3)(vue@3.5.16(typescript@5.8.3)))':
        dependencies:
            '@vuepress/helper': 2.0.0-rc.38(typescript@5.8.3)(vuepress@2.0.0-rc.23(@vuepress/bundler-vite@2.0.0-rc.14(@types/node@22.15.31)(sass@1.89.2)(tsx@4.20.3)(typescript@5.8.3))(typescript@5.8.3)(vue@3.5.16(typescript@5.8.3)))
            '@vuepress/plugin-active-header-links': 2.0.0-rc.38(typescript@5.8.3)(vuepress@2.0.0-rc.23(@vuepress/bundler-vite@2.0.0-rc.14(@types/node@22.15.31)(sass@1.89.2)(tsx@4.20.3)(typescript@5.8.3))(typescript@5.8.3)(vue@3.5.16(typescript@5.8.3)))
            '@vuepress/plugin-back-to-top': 2.0.0-rc.38(typescript@5.8.3)(vuepress@2.0.0-rc.23(@vuepress/bundler-vite@2.0.0-rc.14(@types/node@22.15.31)(sass@1.89.2)(tsx@4.20.3)(typescript@5.8.3))(typescript@5.8.3)(vue@3.5.16(typescript@5.8.3)))
            '@vuepress/plugin-copy-code': 2.0.0-rc.38(typescript@5.8.3)(vuepress@2.0.0-rc.23(@vuepress/bundler-vite@2.0.0-rc.14(@types/node@22.15.31)(sass@1.89.2)(tsx@4.20.3)(typescript@5.8.3))(typescript@5.8.3)(vue@3.5.16(typescript@5.8.3)))
            '@vuepress/plugin-git': 2.0.0-rc.38(vuepress@2.0.0-rc.23(@vuepress/bundler-vite@2.0.0-rc.14(@types/node@22.15.31)(sass@1.89.2)(tsx@4.20.3)(typescript@5.8.3))(typescript@5.8.3)(vue@3.5.16(typescript@5.8.3)))
            '@vuepress/plugin-links-check': 2.0.0-rc.38(typescript@5.8.3)(vuepress@2.0.0-rc.23(@vuepress/bundler-vite@2.0.0-rc.14(@types/node@22.15.31)(sass@1.89.2)(tsx@4.20.3)(typescript@5.8.3))(typescript@5.8.3)(vue@3.5.16(typescript@5.8.3)))
            '@vuepress/plugin-markdown-container': 2.0.0-rc.37(vuepress@2.0.0-rc.23(@vuepress/bundler-vite@2.0.0-rc.14(@types/node@22.15.31)(sass@1.89.2)(tsx@4.20.3)(typescript@5.8.3))(typescript@5.8.3)(vue@3.5.16(typescript@5.8.3)))
            '@vuepress/plugin-medium-zoom': 2.0.0-rc.38(typescript@5.8.3)(vuepress@2.0.0-rc.23(@vuepress/bundler-vite@2.0.0-rc.14(@types/node@22.15.31)(sass@1.89.2)(tsx@4.20.3)(typescript@5.8.3))(typescript@5.8.3)(vue@3.5.16(typescript@5.8.3)))
            '@vuepress/plugin-nprogress': 2.0.0-rc.38(typescript@5.8.3)(vuepress@2.0.0-rc.23(@vuepress/bundler-vite@2.0.0-rc.14(@types/node@22.15.31)(sass@1.89.2)(tsx@4.20.3)(typescript@5.8.3))(typescript@5.8.3)(vue@3.5.16(typescript@5.8.3)))
            '@vuepress/plugin-palette': 2.0.0-rc.37(vuepress@2.0.0-rc.23(@vuepress/bundler-vite@2.0.0-rc.14(@types/node@22.15.31)(sass@1.89.2)(tsx@4.20.3)(typescript@5.8.3))(typescript@5.8.3)(vue@3.5.16(typescript@5.8.3)))
            '@vuepress/plugin-prismjs': 2.0.0-rc.37(vuepress@2.0.0-rc.23(@vuepress/bundler-vite@2.0.0-rc.14(@types/node@22.15.31)(sass@1.89.2)(tsx@4.20.3)(typescript@5.8.3))(typescript@5.8.3)(vue@3.5.16(typescript@5.8.3)))
            '@vuepress/plugin-seo': 2.0.0-rc.38(typescript@5.8.3)(vuepress@2.0.0-rc.23(@vuepress/bundler-vite@2.0.0-rc.14(@types/node@22.15.31)(sass@1.89.2)(tsx@4.20.3)(typescript@5.8.3))(typescript@5.8.3)(vue@3.5.16(typescript@5.8.3)))
            '@vuepress/plugin-sitemap': 2.0.0-rc.38(typescript@5.8.3)(vuepress@2.0.0-rc.23(@vuepress/bundler-vite@2.0.0-rc.14(@types/node@22.15.31)(sass@1.89.2)(tsx@4.20.3)(typescript@5.8.3))(typescript@5.8.3)(vue@3.5.16(typescript@5.8.3)))
            '@vuepress/plugin-theme-data': 2.0.0-rc.38(typescript@5.8.3)(vuepress@2.0.0-rc.23(@vuepress/bundler-vite@2.0.0-rc.14(@types/node@22.15.31)(sass@1.89.2)(tsx@4.20.3)(typescript@5.8.3))(typescript@5.8.3)(vue@3.5.16(typescript@5.8.3)))
            '@vueuse/core': 10.11.1(vue@3.5.16(typescript@5.8.3))
            sass: 1.89.2
            vue: 3.5.16(typescript@5.8.3)
            vuepress: 2.0.0-rc.23(@vuepress/bundler-vite@2.0.0-rc.14(@types/node@22.15.31)(sass@1.89.2)(tsx@4.20.3)(typescript@5.8.3))(typescript@5.8.3)(vue@3.5.16(typescript@5.8.3))
        transitivePeerDependencies:
            - '@vue/composition-api'
            - typescript

    '@vuepress/utils@2.0.0-rc.14':
        dependencies:
            '@types/debug': 4.1.12
            '@types/fs-extra': 11.0.4
            '@types/hash-sum': 1.0.2
            '@vuepress/shared': 2.0.0-rc.14
            debug: 4.4.1
            fs-extra: 11.3.0
            globby: 14.1.0
            hash-sum: 2.0.0
            ora: 8.2.0
            picocolors: 1.1.1
            upath: 2.0.1
        transitivePeerDependencies:
            - supports-color

    '@vuepress/utils@2.0.0-rc.23':
        dependencies:
            '@types/debug': 4.1.12
            '@types/fs-extra': 11.0.4
            '@types/hash-sum': 1.0.2
            '@vuepress/shared': 2.0.0-rc.23
            debug: 4.4.1
            fs-extra: 11.3.0
            globby: 14.1.0
            hash-sum: 2.0.0
            ora: 8.2.0
            picocolors: 1.1.1
            upath: 2.0.1
        transitivePeerDependencies:
            - supports-color

    '@vueuse/core@10.11.1(vue@3.5.16(typescript@5.8.3))':
        dependencies:
            '@types/web-bluetooth': 0.0.20
            '@vueuse/metadata': 10.11.1
            '@vueuse/shared': 10.11.1(vue@3.5.16(typescript@5.8.3))
            vue-demi: 0.14.10(vue@3.5.16(typescript@5.8.3))
        transitivePeerDependencies:
            - '@vue/composition-api'
            - vue

    '@vueuse/metadata@10.11.1': {}

    '@vueuse/shared@10.11.1(vue@3.5.16(typescript@5.8.3))':
        dependencies:
            vue-demi: 0.14.10(vue@3.5.16(typescript@5.8.3))
        transitivePeerDependencies:
            - '@vue/composition-api'
            - vue

    '@zip.js/zip.js@2.7.62': {}

    acorn-walk@8.3.4:
        dependencies:
            acorn: 8.15.0

    acorn@8.15.0: {}

    aggregate-error@4.0.1:
        dependencies:
            clean-stack: 4.2.0
            indent-string: 5.0.0

    all-iso-language-codes@1.0.17: {}

    ansi-escapes@4.3.2:
        dependencies:
            type-fest: 0.21.3

    ansi-regex@5.0.1: {}

    ansi-regex@6.1.0: {}

    ansi-styles@4.3.0:
        dependencies:
            color-convert: 2.0.1

    ansi-styles@5.2.0: {}

    anymatch@3.1.3:
        dependencies:
            normalize-path: 3.0.0
            picomatch: 2.3.1

    arg@4.1.3: {}

    arg@5.0.2: {}

    argparse@1.0.10:
        dependencies:
            sprintf-js: 1.0.3

    argparse@2.0.1: {}

    async@3.2.6: {}

    autoprefixer@10.4.21(postcss@8.5.5):
        dependencies:
            browserslist: 4.25.0
            caniuse-lite: 1.0.30001723
            fraction.js: 4.3.7
            normalize-range: 0.1.2
            picocolors: 1.1.1
            postcss: 8.5.5
            postcss-value-parser: 4.2.0

    babel-jest@29.7.0(@babel/core@7.27.4):
        dependencies:
            '@babel/core': 7.27.4
            '@jest/transform': 29.7.0
            '@types/babel__core': 7.20.5
            babel-plugin-istanbul: 6.1.1
            babel-preset-jest: 29.6.3(@babel/core@7.27.4)
            chalk: 4.1.2
            graceful-fs: 4.2.11
            slash: 3.0.0
        transitivePeerDependencies:
            - supports-color

    babel-plugin-istanbul@6.1.1:
        dependencies:
            '@babel/helper-plugin-utils': 7.27.1
            '@istanbuljs/load-nyc-config': 1.1.0
            '@istanbuljs/schema': 0.1.3
            istanbul-lib-instrument: 5.2.1
            test-exclude: 6.0.0
        transitivePeerDependencies:
            - supports-color

    babel-plugin-jest-hoist@29.6.3:
        dependencies:
            '@babel/template': 7.27.2
            '@babel/types': 7.27.6
            '@types/babel__core': 7.20.5
            '@types/babel__traverse': 7.20.7

    babel-preset-current-node-syntax@1.1.0(@babel/core@7.27.4):
        dependencies:
            '@babel/core': 7.27.4
            '@babel/plugin-syntax-async-generators': 7.8.4(@babel/core@7.27.4)
            '@babel/plugin-syntax-bigint': 7.8.3(@babel/core@7.27.4)
            '@babel/plugin-syntax-class-properties': 7.12.13(@babel/core@7.27.4)
            '@babel/plugin-syntax-class-static-block': 7.14.5(@babel/core@7.27.4)
            '@babel/plugin-syntax-import-attributes': 7.27.1(@babel/core@7.27.4)
            '@babel/plugin-syntax-import-meta': 7.10.4(@babel/core@7.27.4)
            '@babel/plugin-syntax-json-strings': 7.8.3(@babel/core@7.27.4)
            '@babel/plugin-syntax-logical-assignment-operators': 7.10.4(@babel/core@7.27.4)
            '@babel/plugin-syntax-nullish-coalescing-operator': 7.8.3(@babel/core@7.27.4)
            '@babel/plugin-syntax-numeric-separator': 7.10.4(@babel/core@7.27.4)
            '@babel/plugin-syntax-object-rest-spread': 7.8.3(@babel/core@7.27.4)
            '@babel/plugin-syntax-optional-catch-binding': 7.8.3(@babel/core@7.27.4)
            '@babel/plugin-syntax-optional-chaining': 7.8.3(@babel/core@7.27.4)
            '@babel/plugin-syntax-private-property-in-object': 7.14.5(@babel/core@7.27.4)
            '@babel/plugin-syntax-top-level-await': 7.14.5(@babel/core@7.27.4)

    babel-preset-jest@29.6.3(@babel/core@7.27.4):
        dependencies:
            '@babel/core': 7.27.4
            babel-plugin-jest-hoist: 29.6.3
            babel-preset-current-node-syntax: 1.1.0(@babel/core@7.27.4)

    balanced-match@1.0.2: {}

    base64-js@1.5.1: {}

    better-sqlite3@9.6.0:
        dependencies:
            bindings: 1.5.0
            prebuild-install: 7.1.3

    binary-extensions@2.3.0: {}

    bindings@1.5.0:
        dependencies:
            file-uri-to-path: 1.0.0

    birpc@2.3.0: {}

    bl@4.1.0:
        dependencies:
            buffer: 5.7.1
            inherits: 2.0.4
            readable-stream: 3.6.2

    boolbase@1.0.0: {}

    bowser@2.11.0: {}

    brace-expansion@1.1.12:
        dependencies:
            balanced-match: 1.0.2
            concat-map: 0.0.1

    brace-expansion@2.0.2:
        dependencies:
            balanced-match: 1.0.2

    braces@3.0.3:
        dependencies:
            fill-range: 7.1.1

    browserslist@4.25.0:
        dependencies:
            caniuse-lite: 1.0.30001723
            electron-to-chromium: 1.5.167
            node-releases: 2.0.19
            update-browserslist-db: 1.1.3(browserslist@4.25.0)

    bs-logger@0.2.6:
        dependencies:
            fast-json-stable-stringify: 2.1.0

    bser@2.1.1:
        dependencies:
            node-int64: 0.4.0

    buffer-from@1.1.2: {}

    buffer@5.7.1:
        dependencies:
            base64-js: 1.5.1
            ieee754: 1.2.1

    cac@6.7.14: {}

    callsites@3.1.0: {}

    camelcase@5.3.1: {}

    camelcase@6.3.0: {}

    caniuse-lite@1.0.30001723: {}

    ccount@2.0.1: {}

    chalk@4.1.2:
        dependencies:
            ansi-styles: 4.3.0
            supports-color: 7.2.0

    chalk@5.4.1: {}

    char-regex@1.0.2: {}

    character-entities-html4@2.1.0: {}

    character-entities-legacy@3.0.0: {}

    chardet@0.7.0: {}

    cheerio-select@2.1.0:
        dependencies:
            boolbase: 1.0.0
            css-select: 5.1.0
            css-what: 6.1.0
            domelementtype: 2.3.0
            domhandler: 5.0.3
            domutils: 3.2.2

    cheerio@1.0.0-rc.12:
        dependencies:
            cheerio-select: 2.1.0
            dom-serializer: 2.0.0
            domhandler: 5.0.3
            domutils: 3.2.2
            htmlparser2: 8.0.2
            parse5: 7.3.0
            parse5-htmlparser2-tree-adapter: 7.1.0

    chokidar@3.6.0:
        dependencies:
            anymatch: 3.1.3
            braces: 3.0.3
            glob-parent: 5.1.2
            is-binary-path: 2.1.0
            is-glob: 4.0.3
            normalize-path: 3.0.0
            readdirp: 3.6.0
        optionalDependencies:
            fsevents: 2.3.3

    chokidar@4.0.3:
        dependencies:
            readdirp: 4.1.2

    chownr@1.1.4: {}

    ci-info@3.9.0: {}

    cjs-module-lexer@1.4.3: {}

    clean-stack@4.2.0:
        dependencies:
            escape-string-regexp: 5.0.0

    cli-cursor@5.0.0:
        dependencies:
            restore-cursor: 5.1.0

    cli-spinners@2.9.2: {}

    cli-width@4.1.0: {}

    cliui@8.0.1:
        dependencies:
            string-width: 4.2.3
            strip-ansi: 6.0.1
            wrap-ansi: 7.0.0

    co@4.6.0: {}

    collect-v8-coverage@1.0.2: {}

    color-convert@2.0.1:
        dependencies:
            color-name: 1.1.4

    color-name@1.1.4: {}

    comma-separated-tokens@2.0.3: {}

    commander@12.1.0: {}

    concat-map@0.0.1: {}

    connect-history-api-fallback@2.0.0: {}

    convert-source-map@2.0.0: {}

    copy-anything@3.0.5:
        dependencies:
            is-what: 4.1.16

    create-jest@29.7.0(@types/node@22.15.31)(ts-node@10.9.2(@types/node@22.15.31)(typescript@5.8.3)):
        dependencies:
            '@jest/types': 29.6.3
            chalk: 4.1.2
            exit: 0.1.2
            graceful-fs: 4.2.11
            jest-config: 29.7.0(@types/node@22.15.31)(ts-node@10.9.2(@types/node@22.15.31)(typescript@5.8.3))
            jest-util: 29.7.0
            prompts: 2.4.2
        transitivePeerDependencies:
            - '@types/node'
            - babel-plugin-macros
            - supports-color
            - ts-node

    create-require@1.1.1: {}

    cross-spawn@7.0.6:
        dependencies:
            path-key: 3.1.1
            shebang-command: 2.0.0
            which: 2.0.2

    css-select@5.1.0:
        dependencies:
            boolbase: 1.0.0
            css-what: 6.1.0
            domhandler: 5.0.3
            domutils: 3.2.2
            nth-check: 2.1.1

    css-what@6.1.0: {}

    cssom@0.5.0: {}

    csstype@3.1.3: {}

    debug@4.4.1:
        dependencies:
            ms: 2.1.3

    decompress-response@6.0.0:
        dependencies:
            mimic-response: 3.1.0

    dedent@1.6.0: {}

    deep-extend@0.6.0: {}

    deepmerge@4.3.1: {}

    del@7.0.0:
        dependencies:
            globby: 13.2.2
            graceful-fs: 4.2.11
            is-glob: 4.0.3
            is-path-cwd: 3.0.0
            is-path-inside: 4.0.0
            p-map: 5.5.0
            rimraf: 3.0.2
            slash: 4.0.0

    dequal@2.0.3: {}

    detect-libc@1.0.3:
        optional: true

    detect-libc@2.0.4: {}

    detect-newline@3.1.0: {}

    devlop@1.1.0:
        dependencies:
            dequal: 2.0.3

    diff-sequences@29.6.3: {}

    diff@4.0.2: {}

    dir-glob@3.0.1:
        dependencies:
            path-type: 4.0.0

    dom-serializer@2.0.0:
        dependencies:
            domelementtype: 2.3.0
            domhandler: 5.0.3
            entities: 4.5.0

    domelementtype@2.3.0: {}

    domhandler@5.0.3:
        dependencies:
            domelementtype: 2.3.0

    domutils@3.2.2:
        dependencies:
            dom-serializer: 2.0.0
            domelementtype: 2.3.0
            domhandler: 5.0.3

    ejs@3.1.10:
        dependencies:
            jake: 10.8.5

    electron-to-chromium@1.5.167: {}

    emittery@0.13.1: {}

    emoji-regex-xs@1.0.0: {}

    emoji-regex@10.4.0: {}

    emoji-regex@8.0.0: {}

    end-of-stream@1.4.4:
        dependencies:
            once: 1.4.0

    entities@4.5.0: {}

    entities@6.0.1: {}

    envinfo@7.14.0: {}

    error-ex@1.3.2:
        dependencies:
            is-arrayish: 0.2.1

    esbuild@0.21.5:
        optionalDependencies:
            '@esbuild/aix-ppc64': 0.21.5
            '@esbuild/android-arm': 0.21.5
            '@esbuild/android-arm64': 0.21.5
            '@esbuild/android-x64': 0.21.5
            '@esbuild/darwin-arm64': 0.21.5
            '@esbuild/darwin-x64': 0.21.5
            '@esbuild/freebsd-arm64': 0.21.5
            '@esbuild/freebsd-x64': 0.21.5
            '@esbuild/linux-arm': 0.21.5
            '@esbuild/linux-arm64': 0.21.5
            '@esbuild/linux-ia32': 0.21.5
            '@esbuild/linux-loong64': 0.21.5
            '@esbuild/linux-mips64el': 0.21.5
            '@esbuild/linux-ppc64': 0.21.5
            '@esbuild/linux-riscv64': 0.21.5
            '@esbuild/linux-s390x': 0.21.5
            '@esbuild/linux-x64': 0.21.5
            '@esbuild/netbsd-x64': 0.21.5
            '@esbuild/openbsd-x64': 0.21.5
            '@esbuild/sunos-x64': 0.21.5
            '@esbuild/win32-arm64': 0.21.5
            '@esbuild/win32-ia32': 0.21.5
            '@esbuild/win32-x64': 0.21.5

    esbuild@0.24.0:
        optionalDependencies:
            '@esbuild/aix-ppc64': 0.24.0
            '@esbuild/android-arm': 0.24.0
            '@esbuild/android-arm64': 0.24.0
            '@esbuild/android-x64': 0.24.0
            '@esbuild/darwin-arm64': 0.24.0
            '@esbuild/darwin-x64': 0.24.0
            '@esbuild/freebsd-arm64': 0.24.0
            '@esbuild/freebsd-x64': 0.24.0
            '@esbuild/linux-arm': 0.24.0
            '@esbuild/linux-arm64': 0.24.0
            '@esbuild/linux-ia32': 0.24.0
            '@esbuild/linux-loong64': 0.24.0
            '@esbuild/linux-mips64el': 0.24.0
            '@esbuild/linux-ppc64': 0.24.0
            '@esbuild/linux-riscv64': 0.24.0
            '@esbuild/linux-s390x': 0.24.0
            '@esbuild/linux-x64': 0.24.0
            '@esbuild/netbsd-x64': 0.24.0
            '@esbuild/openbsd-arm64': 0.24.0
            '@esbuild/openbsd-x64': 0.24.0
            '@esbuild/sunos-x64': 0.24.0
            '@esbuild/win32-arm64': 0.24.0
            '@esbuild/win32-ia32': 0.24.0
            '@esbuild/win32-x64': 0.24.0

    esbuild@0.25.5:
        optionalDependencies:
            '@esbuild/aix-ppc64': 0.25.5
            '@esbuild/android-arm': 0.25.5
            '@esbuild/android-arm64': 0.25.5
            '@esbuild/android-x64': 0.25.5
            '@esbuild/darwin-arm64': 0.25.5
            '@esbuild/darwin-x64': 0.25.5
            '@esbuild/freebsd-arm64': 0.25.5
            '@esbuild/freebsd-x64': 0.25.5
            '@esbuild/linux-arm': 0.25.5
            '@esbuild/linux-arm64': 0.25.5
            '@esbuild/linux-ia32': 0.25.5
            '@esbuild/linux-loong64': 0.25.5
            '@esbuild/linux-mips64el': 0.25.5
            '@esbuild/linux-ppc64': 0.25.5
            '@esbuild/linux-riscv64': 0.25.5
            '@esbuild/linux-s390x': 0.25.5
            '@esbuild/linux-x64': 0.25.5
            '@esbuild/netbsd-arm64': 0.25.5
            '@esbuild/netbsd-x64': 0.25.5
            '@esbuild/openbsd-arm64': 0.25.5
            '@esbuild/openbsd-x64': 0.25.5
            '@esbuild/sunos-x64': 0.25.5
            '@esbuild/win32-arm64': 0.25.5
            '@esbuild/win32-ia32': 0.25.5
            '@esbuild/win32-x64': 0.25.5

    escalade@3.2.0: {}

    escape-string-regexp@2.0.0: {}

    escape-string-regexp@5.0.0: {}

    esprima@4.0.1: {}

    estree-walker@2.0.2: {}

    execa@5.1.1:
        dependencies:
            cross-spawn: 7.0.6
            get-stream: 6.0.1
            human-signals: 2.1.0
            is-stream: 2.0.1
            merge-stream: 2.0.0
            npm-run-path: 4.0.1
            onetime: 5.1.2
            signal-exit: 3.0.7
            strip-final-newline: 2.0.0

    execa@9.6.0:
        dependencies:
            '@sindresorhus/merge-streams': 4.0.0
            cross-spawn: 7.0.6
            figures: 6.1.0
            get-stream: 9.0.1
            human-signals: 8.0.1
            is-plain-obj: 4.1.0
            is-stream: 4.0.1
            npm-run-path: 6.0.0
            pretty-ms: 9.2.0
            signal-exit: 4.1.0
            strip-final-newline: 4.0.0
            yoctocolors: 2.1.1

    exit@0.1.2: {}

    expand-template@2.0.3: {}

    expect@29.7.0:
        dependencies:
            '@jest/expect-utils': 29.7.0
            jest-get-type: 29.6.3
            jest-matcher-utils: 29.7.0
            jest-message-util: 29.7.0
            jest-util: 29.7.0

    extend-shallow@2.0.1:
        dependencies:
            is-extendable: 0.1.1

    external-editor@3.1.0:
        dependencies:
            chardet: 0.7.0
            iconv-lite: 0.4.24
            tmp: 0.0.33

    fast-glob@3.3.3:
        dependencies:
            '@nodelib/fs.stat': 2.0.5
            '@nodelib/fs.walk': 1.2.8
            glob-parent: 5.1.2
            merge2: 1.4.1
            micromatch: 4.0.8

    fast-json-stable-stringify@2.1.0: {}

    fast-xml-parser@4.4.1:
        dependencies:
            strnum: 1.1.2

    fastq@1.19.1:
        dependencies:
            reusify: 1.1.0

    fb-watchman@2.0.2:
        dependencies:
            bser: 2.1.1

    fflate@0.8.2: {}

    figures@6.1.0:
        dependencies:
            is-unicode-supported: 2.1.0

    file-uri-to-path@1.0.0: {}

    filelist@1.0.4:
        dependencies:
            minimatch: 5.1.6

    fill-range@7.1.1:
        dependencies:
            to-regex-range: 5.0.1

    find-up@4.1.0:
        dependencies:
            locate-path: 5.0.0
            path-exists: 4.0.0

    fraction.js@4.3.7: {}

    fs-constants@1.0.0: {}

    fs-extra@11.3.0:
        dependencies:
            graceful-fs: 4.2.11
            jsonfile: 6.1.0
            universalify: 2.0.1

    fs.realpath@1.0.0: {}

    fsevents@2.3.3:
        optional: true

    function-bind@1.1.2: {}

    gensync@1.0.0-beta.2: {}

    get-caller-file@2.0.5: {}

    get-east-asian-width@1.3.0: {}

    get-package-type@0.1.0: {}

    get-stream@6.0.1: {}

    get-stream@9.0.1:
        dependencies:
            '@sec-ant/readable-stream': 0.4.1
            is-stream: 4.0.1

    get-tsconfig@4.10.1:
        dependencies:
            resolve-pkg-maps: 1.0.0

    github-from-package@0.0.0: {}

    glob-parent@5.1.2:
        dependencies:
            is-glob: 4.0.3

    glob@7.2.3:
        dependencies:
            fs.realpath: 1.0.0
            inflight: 1.0.6
            inherits: 2.0.4
            minimatch: 3.1.2
            once: 1.4.0
            path-is-absolute: 1.0.1

    globals@11.12.0: {}

    globby@13.2.2:
        dependencies:
            dir-glob: 3.0.1
            fast-glob: 3.3.3
            ignore: 5.3.2
            merge2: 1.4.1
            slash: 4.0.0

    globby@14.1.0:
        dependencies:
            '@sindresorhus/merge-streams': 2.3.0
            fast-glob: 3.3.3
            ignore: 7.0.5
            path-type: 6.0.0
            slash: 5.1.0
            unicorn-magic: 0.3.0

    graceful-fs@4.2.11: {}

    gray-matter@4.0.3:
        dependencies:
            js-yaml: 3.14.1
            kind-of: 6.0.3
            section-matter: 1.0.0
            strip-bom-string: 1.0.0

    has-flag@4.0.0: {}

    hash-sum@2.0.0: {}

    hash.js@1.1.7:
        dependencies:
            inherits: 2.0.4
            minimalistic-assert: 1.0.1

    hasown@2.0.2:
        dependencies:
            function-bind: 1.1.2

    hast-util-to-html@9.0.5:
        dependencies:
            '@types/hast': 3.0.4
            '@types/unist': 3.0.3
            ccount: 2.0.1
            comma-separated-tokens: 2.0.3
            hast-util-whitespace: 3.0.0
            html-void-elements: 3.0.0
            mdast-util-to-hast: 13.2.0
            property-information: 7.1.0
            space-separated-tokens: 2.0.2
            stringify-entities: 4.0.4
            zwitch: 2.0.4

    hast-util-whitespace@3.0.0:
        dependencies:
            '@types/hast': 3.0.4

    hookable@5.5.3: {}

    html-escaper@2.0.2: {}

    html-escaper@3.0.3: {}

    html-void-elements@3.0.0: {}

    htmlparser2@8.0.2:
        dependencies:
            domelementtype: 2.3.0
            domhandler: 5.0.3
            domutils: 3.2.2
            entities: 4.5.0

    htmlparser2@9.1.0:
        dependencies:
            domelementtype: 2.3.0
            domhandler: 5.0.3
            domutils: 3.2.2
            entities: 4.5.0

    human-signals@2.1.0: {}

    human-signals@8.0.1: {}

    husky@9.1.7: {}

    iconv-lite@0.4.24:
        dependencies:
            safer-buffer: 2.1.2

    ieee754@1.2.1: {}

    ignore@5.3.2: {}

    ignore@7.0.5: {}

    immutable@5.1.3: {}

    import-local@3.2.0:
        dependencies:
            pkg-dir: 4.2.0
            resolve-cwd: 3.0.0

    imurmurhash@0.1.4: {}

    indent-string@5.0.0: {}

    inflight@1.0.6:
        dependencies:
            once: 1.4.0
            wrappy: 1.0.2

    inherits@2.0.4: {}

    ini@1.3.8: {}

    is-arrayish@0.2.1: {}

    is-binary-path@2.1.0:
        dependencies:
            binary-extensions: 2.3.0

    is-core-module@2.16.1:
        dependencies:
            hasown: 2.0.2

    is-extendable@0.1.1: {}

    is-extglob@2.1.1: {}

    is-fullwidth-code-point@3.0.0: {}

    is-generator-fn@2.1.0: {}

    is-glob@4.0.3:
        dependencies:
            is-extglob: 2.1.1

    is-interactive@2.0.0: {}

    is-number@7.0.0: {}

    is-path-cwd@3.0.0: {}

    is-path-inside@4.0.0: {}

    is-plain-obj@4.1.0: {}

    is-stream@2.0.1: {}

    is-stream@4.0.1: {}

    is-unicode-supported@1.3.0: {}

    is-unicode-supported@2.1.0: {}

    is-what@4.1.16: {}

    isexe@2.0.0: {}

    istanbul-lib-coverage@3.2.2: {}

    istanbul-lib-instrument@5.2.1:
        dependencies:
            '@babel/core': 7.27.4
            '@babel/parser': 7.27.5
            '@istanbuljs/schema': 0.1.3
            istanbul-lib-coverage: 3.2.2
            semver: 6.3.1
        transitivePeerDependencies:
            - supports-color

    istanbul-lib-instrument@6.0.3:
        dependencies:
            '@babel/core': 7.27.4
            '@babel/parser': 7.27.5
            '@istanbuljs/schema': 0.1.3
            istanbul-lib-coverage: 3.2.2
            semver: 7.7.2
        transitivePeerDependencies:
            - supports-color

    istanbul-lib-report@3.0.1:
        dependencies:
            istanbul-lib-coverage: 3.2.2
            make-dir: 4.0.0
            supports-color: 7.2.0

    istanbul-lib-source-maps@4.0.1:
        dependencies:
            debug: 4.4.1
            istanbul-lib-coverage: 3.2.2
            source-map: 0.6.1
        transitivePeerDependencies:
            - supports-color

    istanbul-reports@3.1.7:
        dependencies:
            html-escaper: 2.0.2
            istanbul-lib-report: 3.0.1

    jake@10.8.5:
        dependencies:
            async: 3.2.6
            chalk: 4.1.2
            filelist: 1.0.4
            minimatch: 3.1.2

    jest-changed-files@29.7.0:
        dependencies:
            execa: 5.1.1
            jest-util: 29.7.0
            p-limit: 3.1.0

    jest-circus@29.7.0:
        dependencies:
            '@jest/environment': 29.7.0
            '@jest/expect': 29.7.0
            '@jest/test-result': 29.7.0
            '@jest/types': 29.6.3
            '@types/node': 22.15.31
            chalk: 4.1.2
            co: 4.6.0
            dedent: 1.6.0
            is-generator-fn: 2.1.0
            jest-each: 29.7.0
            jest-matcher-utils: 29.7.0
            jest-message-util: 29.7.0
            jest-runtime: 29.7.0
            jest-snapshot: 29.7.0
            jest-util: 29.7.0
            p-limit: 3.1.0
            pretty-format: 29.7.0
            pure-rand: 6.1.0
            slash: 3.0.0
            stack-utils: 2.0.6
        transitivePeerDependencies:
            - babel-plugin-macros
            - supports-color

    jest-cli@29.7.0(@types/node@22.15.31)(ts-node@10.9.2(@types/node@22.15.31)(typescript@5.8.3)):
        dependencies:
            '@jest/core': 29.7.0(ts-node@10.9.2(@types/node@22.15.31)(typescript@5.8.3))
            '@jest/test-result': 29.7.0
            '@jest/types': 29.6.3
            chalk: 4.1.2
            create-jest: 29.7.0(@types/node@22.15.31)(ts-node@10.9.2(@types/node@22.15.31)(typescript@5.8.3))
            exit: 0.1.2
            import-local: 3.2.0
            jest-config: 29.7.0(@types/node@22.15.31)(ts-node@10.9.2(@types/node@22.15.31)(typescript@5.8.3))
            jest-util: 29.7.0
            jest-validate: 29.7.0
            yargs: 17.7.2
        transitivePeerDependencies:
            - '@types/node'
            - babel-plugin-macros
            - supports-color
            - ts-node

    jest-config@29.7.0(@types/node@22.15.31)(ts-node@10.9.2(@types/node@22.15.31)(typescript@5.8.3)):
        dependencies:
            '@babel/core': 7.27.4
            '@jest/test-sequencer': 29.7.0
            '@jest/types': 29.6.3
            babel-jest: 29.7.0(@babel/core@7.27.4)
            chalk: 4.1.2
            ci-info: 3.9.0
            deepmerge: 4.3.1
            glob: 7.2.3
            graceful-fs: 4.2.11
            jest-circus: 29.7.0
            jest-environment-node: 29.7.0
            jest-get-type: 29.6.3
            jest-regex-util: 29.6.3
            jest-resolve: 29.7.0
            jest-runner: 29.7.0
            jest-util: 29.7.0
            jest-validate: 29.7.0
            micromatch: 4.0.8
            parse-json: 5.2.0
            pretty-format: 29.7.0
            slash: 3.0.0
            strip-json-comments: 3.1.1
        optionalDependencies:
            '@types/node': 22.15.31
            ts-node: 10.9.2(@types/node@22.15.31)(typescript@5.8.3)
        transitivePeerDependencies:
            - babel-plugin-macros
            - supports-color

    jest-diff@29.7.0:
        dependencies:
            chalk: 4.1.2
            diff-sequences: 29.6.3
            jest-get-type: 29.6.3
            pretty-format: 29.7.0

    jest-docblock@29.7.0:
        dependencies:
            detect-newline: 3.1.0

    jest-each@29.7.0:
        dependencies:
            '@jest/types': 29.6.3
            chalk: 4.1.2
            jest-get-type: 29.6.3
            jest-util: 29.7.0
            pretty-format: 29.7.0

    jest-environment-node@29.7.0:
        dependencies:
            '@jest/environment': 29.7.0
            '@jest/fake-timers': 29.7.0
            '@jest/types': 29.6.3
            '@types/node': 22.15.31
            jest-mock: 29.7.0
            jest-util: 29.7.0

    jest-get-type@29.6.3: {}

    jest-haste-map@29.7.0:
        dependencies:
            '@jest/types': 29.6.3
            '@types/graceful-fs': 4.1.9
            '@types/node': 22.15.31
            anymatch: 3.1.3
            fb-watchman: 2.0.2
            graceful-fs: 4.2.11
            jest-regex-util: 29.6.3
            jest-util: 29.7.0
            jest-worker: 29.7.0
            micromatch: 4.0.8
            walker: 1.0.8
        optionalDependencies:
            fsevents: 2.3.3

    jest-leak-detector@29.7.0:
        dependencies:
            jest-get-type: 29.6.3
            pretty-format: 29.7.0

    jest-matcher-utils@29.7.0:
        dependencies:
            chalk: 4.1.2
            jest-diff: 29.7.0
            jest-get-type: 29.6.3
            pretty-format: 29.7.0

    jest-message-util@29.7.0:
        dependencies:
            '@babel/code-frame': 7.27.1
            '@jest/types': 29.6.3
            '@types/stack-utils': 2.0.3
            chalk: 4.1.2
            graceful-fs: 4.2.11
            micromatch: 4.0.8
            pretty-format: 29.7.0
            slash: 3.0.0
            stack-utils: 2.0.6

    jest-mock@29.7.0:
        dependencies:
            '@jest/types': 29.6.3
            '@types/node': 22.15.31
            jest-util: 29.7.0

    jest-pnp-resolver@1.2.3(jest-resolve@29.7.0):
        optionalDependencies:
            jest-resolve: 29.7.0

    jest-raw-loader@1.0.1: {}

    jest-regex-util@29.6.3: {}

    jest-resolve-dependencies@29.7.0:
        dependencies:
            jest-regex-util: 29.6.3
            jest-snapshot: 29.7.0
        transitivePeerDependencies:
            - supports-color

    jest-resolve@29.7.0:
        dependencies:
            chalk: 4.1.2
            graceful-fs: 4.2.11
            jest-haste-map: 29.7.0
            jest-pnp-resolver: 1.2.3(jest-resolve@29.7.0)
            jest-util: 29.7.0
            jest-validate: 29.7.0
            resolve: 1.22.10
            resolve.exports: 2.0.3
            slash: 3.0.0

    jest-runner@29.7.0:
        dependencies:
            '@jest/console': 29.7.0
            '@jest/environment': 29.7.0
            '@jest/test-result': 29.7.0
            '@jest/transform': 29.7.0
            '@jest/types': 29.6.3
            '@types/node': 22.15.31
            chalk: 4.1.2
            emittery: 0.13.1
            graceful-fs: 4.2.11
            jest-docblock: 29.7.0
            jest-environment-node: 29.7.0
            jest-haste-map: 29.7.0
            jest-leak-detector: 29.7.0
            jest-message-util: 29.7.0
            jest-resolve: 29.7.0
            jest-runtime: 29.7.0
            jest-util: 29.7.0
            jest-watcher: 29.7.0
            jest-worker: 29.7.0
            p-limit: 3.1.0
            source-map-support: 0.5.13
        transitivePeerDependencies:
            - supports-color

    jest-runtime@29.7.0:
        dependencies:
            '@jest/environment': 29.7.0
            '@jest/fake-timers': 29.7.0
            '@jest/globals': 29.7.0
            '@jest/source-map': 29.6.3
            '@jest/test-result': 29.7.0
            '@jest/transform': 29.7.0
            '@jest/types': 29.6.3
            '@types/node': 22.15.31
            chalk: 4.1.2
            cjs-module-lexer: 1.4.3
            collect-v8-coverage: 1.0.2
            glob: 7.2.3
            graceful-fs: 4.2.11
            jest-haste-map: 29.7.0
            jest-message-util: 29.7.0
            jest-mock: 29.7.0
            jest-regex-util: 29.6.3
            jest-resolve: 29.7.0
            jest-snapshot: 29.7.0
            jest-util: 29.7.0
            slash: 3.0.0
            strip-bom: 4.0.0
        transitivePeerDependencies:
            - supports-color

    jest-snapshot@29.7.0:
        dependencies:
            '@babel/core': 7.27.4
            '@babel/generator': 7.27.5
            '@babel/plugin-syntax-jsx': 7.27.1(@babel/core@7.27.4)
            '@babel/plugin-syntax-typescript': 7.27.1(@babel/core@7.27.4)
            '@babel/types': 7.27.6
            '@jest/expect-utils': 29.7.0
            '@jest/transform': 29.7.0
            '@jest/types': 29.6.3
            babel-preset-current-node-syntax: 1.1.0(@babel/core@7.27.4)
            chalk: 4.1.2
            expect: 29.7.0
            graceful-fs: 4.2.11
            jest-diff: 29.7.0
            jest-get-type: 29.6.3
            jest-matcher-utils: 29.7.0
            jest-message-util: 29.7.0
            jest-util: 29.7.0
            natural-compare: 1.4.0
            pretty-format: 29.7.0
            semver: 7.7.2
        transitivePeerDependencies:
            - supports-color

    jest-util@29.7.0:
        dependencies:
            '@jest/types': 29.6.3
            '@types/node': 22.15.31
            chalk: 4.1.2
            ci-info: 3.9.0
            graceful-fs: 4.2.11
            picomatch: 2.3.1

    jest-validate@29.7.0:
        dependencies:
            '@jest/types': 29.6.3
            camelcase: 6.3.0
            chalk: 4.1.2
            jest-get-type: 29.6.3
            leven: 3.1.0
            pretty-format: 29.7.0

    jest-watcher@29.7.0:
        dependencies:
            '@jest/test-result': 29.7.0
            '@jest/types': 29.6.3
            '@types/node': 22.15.31
            ansi-escapes: 4.3.2
            chalk: 4.1.2
            emittery: 0.13.1
            jest-util: 29.7.0
            string-length: 4.0.2

    jest-worker@29.7.0:
        dependencies:
            '@types/node': 22.15.31
            jest-util: 29.7.0
            merge-stream: 2.0.0
            supports-color: 8.1.1

    jest@29.7.0(@types/node@22.15.31)(ts-node@10.9.2(@types/node@22.15.31)(typescript@5.8.3)):
        dependencies:
            '@jest/core': 29.7.0(ts-node@10.9.2(@types/node@22.15.31)(typescript@5.8.3))
            '@jest/types': 29.6.3
            import-local: 3.2.0
            jest-cli: 29.7.0(@types/node@22.15.31)(ts-node@10.9.2(@types/node@22.15.31)(typescript@5.8.3))
        transitivePeerDependencies:
            - '@types/node'
            - babel-plugin-macros
            - supports-color
            - ts-node

    js-tokens@4.0.0: {}

    js-yaml@3.14.1:
        dependencies:
            argparse: 1.0.10
            esprima: 4.0.1

    jsesc@3.1.0: {}

    json-parse-even-better-errors@2.3.1: {}

    json5@2.2.3: {}

    jsonfile@6.1.0:
        dependencies:
            universalify: 2.0.1
        optionalDependencies:
            graceful-fs: 4.2.11

    kind-of@6.0.3: {}

    kleur@3.0.3: {}

    leven@3.1.0: {}

    lilconfig@3.1.3: {}

    lines-and-columns@1.2.4: {}

    linkedom@0.18.4:
        dependencies:
            css-select: 5.1.0
            cssom: 0.5.0
            html-escaper: 3.0.3
            htmlparser2: 9.1.0
            uhyphen: 0.2.0

    linkify-it@5.0.0:
        dependencies:
            uc.micro: 2.1.0

    locate-path@5.0.0:
        dependencies:
            p-locate: 4.1.0

    lodash.memoize@4.1.2: {}

    lodash@4.17.21: {}

    log-symbols@6.0.0:
        dependencies:
            chalk: 5.4.1
            is-unicode-supported: 1.3.0

    lru-cache@5.1.1:
        dependencies:
            yallist: 3.1.1

    magic-string@0.30.17:
        dependencies:
            '@jridgewell/sourcemap-codec': 1.5.0

    make-dir@4.0.0:
        dependencies:
            semver: 7.7.2

    make-error@1.3.6: {}

    makeerror@1.0.12:
        dependencies:
            tmpl: 1.0.5

    markdown-it-anchor@9.2.0(@types/markdown-it@14.1.2)(markdown-it@14.1.0):
        dependencies:
            '@types/markdown-it': 14.1.2
            markdown-it: 14.1.0

    markdown-it-container@4.0.0: {}

    markdown-it-emoji@3.0.0: {}

    markdown-it@14.1.0:
        dependencies:
            argparse: 2.0.1
            entities: 4.5.0
            linkify-it: 5.0.0
            mdurl: 2.0.0
            punycode.js: 2.3.1
            uc.micro: 2.1.0

    mdast-util-to-hast@13.2.0:
        dependencies:
            '@types/hast': 3.0.4
            '@types/mdast': 4.0.4
            '@ungap/structured-clone': 1.3.0
            devlop: 1.1.0
            micromark-util-sanitize-uri: 2.0.1
            trim-lines: 3.0.1
            unist-util-position: 5.0.0
            unist-util-visit: 5.0.0
            vfile: 6.0.3

    mdurl@2.0.0: {}

    medium-zoom@1.1.0: {}

    merge-stream@2.0.0: {}

    merge2@1.4.1: {}

    micromark-util-character@2.1.1:
        dependencies:
            micromark-util-symbol: 2.0.1
            micromark-util-types: 2.0.2

    micromark-util-encode@2.0.1: {}

    micromark-util-sanitize-uri@2.0.1:
        dependencies:
            micromark-util-character: 2.1.1
            micromark-util-encode: 2.0.1
            micromark-util-symbol: 2.0.1

    micromark-util-symbol@2.0.1: {}

    micromark-util-types@2.0.2: {}

    micromatch@4.0.8:
        dependencies:
            braces: 3.0.3
            picomatch: 2.3.1

    mimic-fn@2.1.0: {}

    mimic-function@5.0.1: {}

    mimic-response@3.1.0: {}

    minimalistic-assert@1.0.1: {}

    minimatch@3.1.2:
        dependencies:
            brace-expansion: 1.1.12

    minimatch@5.1.6:
        dependencies:
            brace-expansion: 2.0.2

    minimist@1.2.8: {}

    mitt@3.0.1: {}

    mkdirp-classic@0.5.3: {}

    ms@2.1.3: {}

    mute-stream@1.0.0: {}

    nanoid@3.3.11: {}

    nanoid@5.1.5: {}

    napi-build-utils@2.0.0: {}

    natural-compare@1.4.0: {}

    node-abi@3.75.0:
        dependencies:
            semver: 7.7.2

    node-addon-api@7.1.1:
        optional: true

    node-int64@0.4.0: {}

    node-releases@2.0.19: {}

    normalize-path@3.0.0: {}

    normalize-range@0.1.2: {}

    npm-run-path@4.0.1:
        dependencies:
            path-key: 3.1.1

    npm-run-path@6.0.0:
        dependencies:
            path-key: 4.0.0
            unicorn-magic: 0.3.0

    nth-check@2.1.1:
        dependencies:
            boolbase: 1.0.0

    once@1.4.0:
        dependencies:
            wrappy: 1.0.2

    onetime@5.1.2:
        dependencies:
            mimic-fn: 2.1.0

    onetime@7.0.0:
        dependencies:
            mimic-function: 5.0.1

    oniguruma-to-es@2.3.0:
        dependencies:
            emoji-regex-xs: 1.0.0
            regex: 5.1.1
            regex-recursion: 5.1.1

    ora@8.2.0:
        dependencies:
            chalk: 5.4.1
            cli-cursor: 5.0.0
            cli-spinners: 2.9.2
            is-interactive: 2.0.0
            is-unicode-supported: 2.1.0
            log-symbols: 6.0.0
            stdin-discarder: 0.2.2
            string-width: 7.2.0
            strip-ansi: 7.1.0

    os-tmpdir@1.0.2: {}

    p-limit@2.3.0:
        dependencies:
            p-try: 2.2.0

    p-limit@3.1.0:
        dependencies:
            yocto-queue: 0.1.0

    p-locate@4.1.0:
        dependencies:
            p-limit: 2.3.0

    p-map@5.5.0:
        dependencies:
            aggregate-error: 4.0.1

    p-try@2.2.0: {}

    papaparse@5.4.1: {}

    parse-json@5.2.0:
        dependencies:
            '@babel/code-frame': 7.27.1
            error-ex: 1.3.2
            json-parse-even-better-errors: 2.3.1
            lines-and-columns: 1.2.4

    parse-ms@4.0.0: {}

    parse5-htmlparser2-tree-adapter@7.1.0:
        dependencies:
            domhandler: 5.0.3
            parse5: 7.3.0

    parse5@7.3.0:
        dependencies:
            entities: 6.0.1

    path-exists@4.0.0: {}

    path-is-absolute@1.0.1: {}

    path-key@3.1.1: {}

    path-key@4.0.0: {}

    path-parse@1.0.7: {}

    path-type@4.0.0: {}

    path-type@6.0.0: {}

    perfect-debounce@1.0.0: {}

    picocolors@1.1.1: {}

    picomatch@2.3.1: {}

    pirates@4.0.7: {}

    pkg-dir@4.2.0:
        dependencies:
            find-up: 4.1.0

    postcss-load-config@6.0.1(postcss@8.5.5)(tsx@4.20.3):
        dependencies:
            lilconfig: 3.1.3
        optionalDependencies:
            postcss: 8.5.5
            tsx: 4.20.3

    postcss-value-parser@4.2.0: {}

    postcss@8.5.5:
        dependencies:
            nanoid: 3.3.11
            picocolors: 1.1.1
            source-map-js: 1.2.1

    prebuild-install@7.1.3:
        dependencies:
            detect-libc: 2.0.4
            expand-template: 2.0.3
            github-from-package: 0.0.0
            minimist: 1.2.8
            mkdirp-classic: 0.5.3
            napi-build-utils: 2.0.0
            node-abi: 3.75.0
            pump: 3.0.2
            rc: 1.2.8
            simple-get: 4.0.1
            tar-fs: 2.1.3
            tunnel-agent: 0.6.0

    pretty-format@29.7.0:
        dependencies:
            '@jest/schemas': 29.6.3
            ansi-styles: 5.2.0
            react-is: 18.3.1

    pretty-ms@9.2.0:
        dependencies:
            parse-ms: 4.0.0

    prisma@5.22.0:
        dependencies:
            '@prisma/engines': 5.22.0
        optionalDependencies:
            fsevents: 2.3.3

    prismjs@1.30.0: {}

    prompts@2.4.2:
        dependencies:
            kleur: 3.0.3
            sisteransi: 1.0.5

    property-information@7.1.0: {}

    pump@3.0.2:
        dependencies:
            end-of-stream: 1.4.4
            once: 1.4.0

    punycode.js@2.3.1: {}

    pure-rand@6.1.0: {}

    queue-microtask@1.2.3: {}

    rc@1.2.8:
        dependencies:
            deep-extend: 0.6.0
            ini: 1.3.8
            minimist: 1.2.8
            strip-json-comments: 2.0.1

    react-is@18.3.1: {}

    readable-stream@3.6.2:
        dependencies:
            inherits: 2.0.4
            string_decoder: 1.3.0
            util-deprecate: 1.0.2

    readdirp@3.6.0:
        dependencies:
            picomatch: 2.3.1

    readdirp@4.1.2: {}

    regex-recursion@5.1.1:
        dependencies:
            regex: 5.1.1
            regex-utilities: 2.3.0

    regex-utilities@2.3.0: {}

    regex@5.1.1:
        dependencies:
            regex-utilities: 2.3.0

    require-directory@2.1.1: {}

    resolve-cwd@3.0.0:
        dependencies:
            resolve-from: 5.0.0

    resolve-from@5.0.0: {}

    resolve-pkg-maps@1.0.0: {}

    resolve.exports@2.0.3: {}

    resolve@1.22.10:
        dependencies:
            is-core-module: 2.16.1
            path-parse: 1.0.7
            supports-preserve-symlinks-flag: 1.0.0

    restore-cursor@5.1.0:
        dependencies:
            onetime: 7.0.0
            signal-exit: 4.1.0

    reusify@1.1.0: {}

    rfdc@1.4.1: {}

    rimraf@3.0.2:
        dependencies:
            glob: 7.2.3

    rollup@4.43.0:
        dependencies:
            '@types/estree': 1.0.7
        optionalDependencies:
            '@rollup/rollup-android-arm-eabi': 4.43.0
            '@rollup/rollup-android-arm64': 4.43.0
            '@rollup/rollup-darwin-arm64': 4.43.0
            '@rollup/rollup-darwin-x64': 4.43.0
            '@rollup/rollup-freebsd-arm64': 4.43.0
            '@rollup/rollup-freebsd-x64': 4.43.0
            '@rollup/rollup-linux-arm-gnueabihf': 4.43.0
            '@rollup/rollup-linux-arm-musleabihf': 4.43.0
            '@rollup/rollup-linux-arm64-gnu': 4.43.0
            '@rollup/rollup-linux-arm64-musl': 4.43.0
            '@rollup/rollup-linux-loongarch64-gnu': 4.43.0
            '@rollup/rollup-linux-powerpc64le-gnu': 4.43.0
            '@rollup/rollup-linux-riscv64-gnu': 4.43.0
            '@rollup/rollup-linux-riscv64-musl': 4.43.0
            '@rollup/rollup-linux-s390x-gnu': 4.43.0
            '@rollup/rollup-linux-x64-gnu': 4.43.0
            '@rollup/rollup-linux-x64-musl': 4.43.0
            '@rollup/rollup-win32-arm64-msvc': 4.43.0
            '@rollup/rollup-win32-ia32-msvc': 4.43.0
            '@rollup/rollup-win32-x64-msvc': 4.43.0
            fsevents: 2.3.3

    run-parallel@1.2.0:
        dependencies:
            queue-microtask: 1.2.3

    safe-buffer@5.2.1: {}

    safer-buffer@2.1.2: {}

    sass@1.89.2:
        dependencies:
            chokidar: 4.0.3
            immutable: 5.1.3
            source-map-js: 1.2.1
        optionalDependencies:
            '@parcel/watcher': 2.5.1

    sax@1.4.1: {}

    section-matter@1.0.0:
        dependencies:
            extend-shallow: 2.0.1
            kind-of: 6.0.3

    semver@6.3.1: {}

    semver@7.7.2: {}

    shebang-command@2.0.0:
        dependencies:
            shebang-regex: 3.0.0

    shebang-regex@3.0.0: {}

    shiki@1.29.2:
        dependencies:
            '@shikijs/core': 1.29.2
            '@shikijs/engine-javascript': 1.29.2
            '@shikijs/engine-oniguruma': 1.29.2
            '@shikijs/langs': 1.29.2
            '@shikijs/themes': 1.29.2
            '@shikijs/types': 1.29.2
            '@shikijs/vscode-textmate': 10.0.2
            '@types/hast': 3.0.4

    signal-exit@3.0.7: {}

    signal-exit@4.1.0: {}

    simple-concat@1.0.1: {}

    simple-get@4.0.1:
        dependencies:
            decompress-response: 6.0.0
            once: 1.4.0
            simple-concat: 1.0.1

    sisteransi@1.0.5: {}

    sitemap@8.0.0:
        dependencies:
            '@types/node': 17.0.45
            '@types/sax': 1.2.7
            arg: 5.0.2
            sax: 1.4.1

    slash@3.0.0: {}

    slash@4.0.0: {}

    slash@5.1.0: {}

    source-map-js@1.2.1: {}

    source-map-support@0.5.13:
        dependencies:
            buffer-from: 1.1.2
            source-map: 0.6.1

    source-map@0.6.1: {}

    space-separated-tokens@2.0.2: {}

    speakingurl@14.0.1: {}

    sprintf-js@1.0.3: {}

    stack-utils@2.0.6:
        dependencies:
            escape-string-regexp: 2.0.0

    stdin-discarder@0.2.2: {}

    string-length@4.0.2:
        dependencies:
            char-regex: 1.0.2
            strip-ansi: 6.0.1

    string-width@4.2.3:
        dependencies:
            emoji-regex: 8.0.0
            is-fullwidth-code-point: 3.0.0
            strip-ansi: 6.0.1

    string-width@7.2.0:
        dependencies:
            emoji-regex: 10.4.0
            get-east-asian-width: 1.3.0
            strip-ansi: 7.1.0

    string_decoder@1.3.0:
        dependencies:
            safe-buffer: 5.2.1

    stringify-entities@4.0.4:
        dependencies:
            character-entities-html4: 2.1.0
            character-entities-legacy: 3.0.0

    strip-ansi@6.0.1:
        dependencies:
            ansi-regex: 5.0.1

    strip-ansi@7.1.0:
        dependencies:
            ansi-regex: 6.1.0

    strip-bom-string@1.0.0: {}

    strip-bom@4.0.0: {}

    strip-final-newline@2.0.0: {}

    strip-final-newline@4.0.0: {}

    strip-json-comments@2.0.1: {}

    strip-json-comments@3.1.1: {}

    strnum@1.1.2: {}

    superjson@2.2.2:
        dependencies:
            copy-anything: 3.0.5

    supports-color@7.2.0:
        dependencies:
            has-flag: 4.0.0

    supports-color@8.1.1:
        dependencies:
            has-flag: 4.0.0

    supports-preserve-symlinks-flag@1.0.0: {}

    tar-fs@2.1.3:
        dependencies:
            chownr: 1.1.4
            mkdirp-classic: 0.5.3
            pump: 3.0.2
            tar-stream: 2.2.0

    tar-stream@2.2.0:
        dependencies:
            bl: 4.1.0
            end-of-stream: 1.4.4
            fs-constants: 1.0.0
            inherits: 2.0.4
            readable-stream: 3.6.2

    test-exclude@6.0.0:
        dependencies:
            '@istanbuljs/schema': 0.1.3
            glob: 7.2.3
            minimatch: 3.1.2

    tmp@0.0.33:
        dependencies:
            os-tmpdir: 1.0.2

    tmpl@1.0.5: {}

    to-regex-range@5.0.1:
        dependencies:
            is-number: 7.0.0

    trim-lines@3.0.1: {}

    ts-jest@29.2.5(@babel/core@7.27.4)(@jest/transform@29.7.0)(@jest/types@29.6.3)(babel-jest@29.7.0(@babel/core@7.27.4))(esbuild@0.24.0)(jest@29.7.0(@types/node@22.15.31)(ts-node@10.9.2(@types/node@22.15.31)(typescript@5.8.3)))(typescript@5.8.3):
        dependencies:
            bs-logger: 0.2.6
            ejs: 3.1.10
            fast-json-stable-stringify: 2.1.0
            jest: 29.7.0(@types/node@22.15.31)(ts-node@10.9.2(@types/node@22.15.31)(typescript@5.8.3))
            jest-util: 29.7.0
            json5: 2.2.3
            lodash.memoize: 4.1.2
            make-error: 1.3.6
            semver: 7.7.2
            typescript: 5.8.3
            yargs-parser: 21.1.1
        optionalDependencies:
            '@babel/core': 7.27.4
            '@jest/transform': 29.7.0
            '@jest/types': 29.6.3
            babel-jest: 29.7.0(@babel/core@7.27.4)
            esbuild: 0.24.0

    ts-node@10.9.2(@types/node@22.15.31)(typescript@5.8.3):
        dependencies:
            '@cspotcode/source-map-support': 0.8.1
            '@tsconfig/node10': 1.0.11
            '@tsconfig/node12': 1.0.11
            '@tsconfig/node14': 1.0.3
            '@tsconfig/node16': 1.0.4
            '@types/node': 22.15.31
            acorn: 8.15.0
            acorn-walk: 8.3.4
            arg: 4.1.3
            create-require: 1.1.1
            diff: 4.0.2
            make-error: 1.3.6
            typescript: 5.8.3
            v8-compile-cache-lib: 3.0.1
            yn: 3.1.1

    tslib@2.8.1: {}

    tsx@4.20.3:
        dependencies:
            esbuild: 0.25.5
            get-tsconfig: 4.10.1
        optionalDependencies:
            fsevents: 2.3.3

    tunnel-agent@0.6.0:
        dependencies:
            safe-buffer: 5.2.1

    type-detect@4.0.8: {}

    type-fest@0.21.3: {}

    typescript@5.8.3: {}

    uc.micro@2.1.0: {}

    uhyphen@0.2.0: {}

    undici-types@6.21.0: {}

    unicorn-magic@0.3.0: {}

    unist-util-is@6.0.0:
        dependencies:
            '@types/unist': 3.0.3

    unist-util-position@5.0.0:
        dependencies:
            '@types/unist': 3.0.3

    unist-util-stringify-position@4.0.0:
        dependencies:
            '@types/unist': 3.0.3

    unist-util-visit-parents@6.0.1:
        dependencies:
            '@types/unist': 3.0.3
            unist-util-is: 6.0.0

    unist-util-visit@5.0.0:
        dependencies:
            '@types/unist': 3.0.3
            unist-util-is: 6.0.0
            unist-util-visit-parents: 6.0.1

    universalify@2.0.1: {}

    upath@2.0.1: {}

    update-browserslist-db@1.1.3(browserslist@4.25.0):
        dependencies:
            browserslist: 4.25.0
            escalade: 3.2.0
            picocolors: 1.1.1

    util-deprecate@1.0.2: {}

    uuid@9.0.1: {}

    v8-compile-cache-lib@3.0.1: {}

    v8-to-istanbul@9.3.0:
        dependencies:
            '@jridgewell/trace-mapping': 0.3.25
            '@types/istanbul-lib-coverage': 2.0.6
            convert-source-map: 2.0.0

    vfile-message@4.0.2:
        dependencies:
            '@types/unist': 3.0.3
            unist-util-stringify-position: 4.0.0

    vfile@6.0.3:
        dependencies:
            '@types/unist': 3.0.3
            vfile-message: 4.0.2

    vite@5.3.6(@types/node@22.15.31)(sass@1.89.2):
        dependencies:
            esbuild: 0.21.5
            postcss: 8.5.5
            rollup: 4.43.0
        optionalDependencies:
            '@types/node': 22.15.31
            fsevents: 2.3.3
            sass: 1.89.2

    vue-demi@0.14.10(vue@3.5.16(typescript@5.8.3)):
        dependencies:
            vue: 3.5.16(typescript@5.8.3)

    vue-router@4.5.1(vue@3.5.16(typescript@5.8.3)):
        dependencies:
            '@vue/devtools-api': 6.6.4
            vue: 3.5.16(typescript@5.8.3)

    vue@3.5.16(typescript@5.8.3):
        dependencies:
            '@vue/compiler-dom': 3.5.16
            '@vue/compiler-sfc': 3.5.16
            '@vue/runtime-dom': 3.5.16
            '@vue/server-renderer': 3.5.16(vue@3.5.16(typescript@5.8.3))
            '@vue/shared': 3.5.16
        optionalDependencies:
            typescript: 5.8.3

    vuepress@2.0.0-rc.23(@vuepress/bundler-vite@2.0.0-rc.14(@types/node@22.15.31)(sass@1.89.2)(tsx@4.20.3)(typescript@5.8.3))(typescript@5.8.3)(vue@3.5.16(typescript@5.8.3)):
        dependencies:
            '@vuepress/cli': 2.0.0-rc.23(typescript@5.8.3)
            '@vuepress/client': 2.0.0-rc.23(typescript@5.8.3)
            '@vuepress/core': 2.0.0-rc.23(typescript@5.8.3)
            '@vuepress/markdown': 2.0.0-rc.23
            '@vuepress/shared': 2.0.0-rc.23
            '@vuepress/utils': 2.0.0-rc.23
            vue: 3.5.16(typescript@5.8.3)
        optionalDependencies:
            '@vuepress/bundler-vite': 2.0.0-rc.14(@types/node@22.15.31)(sass@1.89.2)(tsx@4.20.3)(typescript@5.8.3)
        transitivePeerDependencies:
            - supports-color
            - typescript

    walker@1.0.8:
        dependencies:
            makeerror: 1.0.12

    which@2.0.2:
        dependencies:
            isexe: 2.0.0

    wrap-ansi@6.2.0:
        dependencies:
            ansi-styles: 4.3.0
            string-width: 4.2.3
            strip-ansi: 6.0.1

    wrap-ansi@7.0.0:
        dependencies:
            ansi-styles: 4.3.0
            string-width: 4.2.3
            strip-ansi: 6.0.1

    wrappy@1.0.2: {}

    write-file-atomic@4.0.2:
        dependencies:
            imurmurhash: 0.1.4
            signal-exit: 3.0.7

    y18n@5.0.8: {}

    yallist@3.1.1: {}

    yargs-parser@21.1.1: {}

    yargs@17.7.2:
        dependencies:
            cliui: 8.0.1
            escalade: 3.2.0
            get-caller-file: 2.0.5
            require-directory: 2.1.1
            string-width: 4.2.3
            y18n: 5.0.8
            yargs-parser: 21.1.1

    yn@3.1.1: {}

    yocto-queue@0.1.0: {}

    yoctocolors-cjs@2.1.2: {}

    yoctocolors@2.1.1: {}

    zod@3.25.64: {}

    zwitch@2.0.4: {}<|MERGE_RESOLUTION|>--- conflicted
+++ resolved
@@ -2499,217 +2499,212 @@
             }
         engines: { node: '>=18.0.0' }
 
-<<<<<<< HEAD
-    /@types/luxon@3.4.2:
+    '@smithy/util-endpoints@3.0.6':
+        resolution:
+            {
+                integrity: sha512-YARl3tFL3WgPuLzljRUnrS2ngLiUtkwhQtj8PAL13XZSyUiNLQxwG3fBBq3QXFqGFUXepIN73pINp3y8c2nBmA==,
+            }
+        engines: { node: '>=18.0.0' }
+
+    '@smithy/util-hex-encoding@4.0.0':
+        resolution:
+            {
+                integrity: sha512-Yk5mLhHtfIgW2W2WQZWSg5kuMZCVbvhFmC7rV4IO2QqnZdbEFPmQnCcGMAX2z/8Qj3B9hYYNjZOhWym+RwhePw==,
+            }
+        engines: { node: '>=18.0.0' }
+
+    '@smithy/util-middleware@3.0.11':
+        resolution:
+            {
+                integrity: sha512-dWpyc1e1R6VoXrwLoLDd57U1z6CwNSdkM69Ie4+6uYh2GC7Vg51Qtan7ITzczuVpqezdDTKJGJB95fFvvjU/ow==,
+            }
+        engines: { node: '>=16.0.0' }
+
+    '@smithy/util-middleware@4.0.4':
+        resolution:
+            {
+                integrity: sha512-9MLKmkBmf4PRb0ONJikCbCwORACcil6gUWojwARCClT7RmLzF04hUR4WdRprIXal7XVyrddadYNfp2eF3nrvtQ==,
+            }
+        engines: { node: '>=18.0.0' }
+
+    '@smithy/util-retry@4.0.5':
+        resolution:
+            {
+                integrity: sha512-V7MSjVDTlEt/plmOFBn1762Dyu5uqMrV2Pl2X0dYk4XvWfdWJNe9Bs5Bzb56wkCuiWjSfClVMGcsuKrGj7S/yg==,
+            }
+        engines: { node: '>=18.0.0' }
+
+    '@smithy/util-stream@4.2.2':
+        resolution:
+            {
+                integrity: sha512-aI+GLi7MJoVxg24/3J1ipwLoYzgkB4kUfogZfnslcYlynj3xsQ0e7vk4TnTro9hhsS5PvX1mwmkRqqHQjwcU7w==,
+            }
+        engines: { node: '>=18.0.0' }
+
+    '@smithy/util-uri-escape@4.0.0':
+        resolution:
+            {
+                integrity: sha512-77yfbCbQMtgtTylO9itEAdpPXSog3ZxMe09AEhm0dU0NLTalV70ghDZFR+Nfi1C60jnJoh/Re4090/DuZh2Omg==,
+            }
+        engines: { node: '>=18.0.0' }
+
+    '@smithy/util-utf8@2.3.0':
+        resolution:
+            {
+                integrity: sha512-R8Rdn8Hy72KKcebgLiv8jQcQkXoLMOGGv5uI1/k0l+snqkOzQ1R0ChUBCxWMlBsFMekWjq0wRudIweFs7sKT5A==,
+            }
+        engines: { node: '>=14.0.0' }
+
+    '@smithy/util-utf8@4.0.0':
+        resolution:
+            {
+                integrity: sha512-b+zebfKCfRdgNJDknHCob3O7FpeYQN6ZG6YLExMcasDHsCXlsXCEuiPZeLnJLpwa5dvPetGlnGCiMHuLwGvFow==,
+            }
+        engines: { node: '>=18.0.0' }
+
+    '@smithy/util-waiter@4.0.5':
+        resolution:
+            {
+                integrity: sha512-4QvC49HTteI1gfemu0I1syWovJgPvGn7CVUoN9ZFkdvr/cCFkrEL7qNCdx/2eICqDWEGnnr68oMdSIPCLAriSQ==,
+            }
+        engines: { node: '>=18.0.0' }
+
+    '@tsconfig/node10@1.0.11':
+        resolution:
+            {
+                integrity: sha512-DcRjDCujK/kCk/cUe8Xz8ZSpm8mS3mNNpta+jGCA6USEDfktlNvm1+IuZ9eTcDbNk41BHwpHHeW+N1lKCz4zOw==,
+            }
+
+    '@tsconfig/node12@1.0.11':
+        resolution:
+            {
+                integrity: sha512-cqefuRsh12pWyGsIoBKJA9luFu3mRxCA+ORZvA4ktLSzIuCUtWVxGIuXigEwO5/ywWFMZ2QEGKWvkZG1zDMTag==,
+            }
+
+    '@tsconfig/node14@1.0.3':
+        resolution:
+            {
+                integrity: sha512-ysT8mhdixWK6Hw3i1V2AeRqZ5WfXg1G43mqoYlM2nc6388Fq5jcXyr5mRsqViLx/GJYdoL0bfXD8nmF+Zn/Iow==,
+            }
+
+    '@tsconfig/node16@1.0.4':
+        resolution:
+            {
+                integrity: sha512-vxhUy4J8lyeyinH7Azl1pdd43GJhZH/tP2weN8TntQblOY+A0XbT8DJk1/oCPuOOyg/Ja757rG0CgHcWC8OfMA==,
+            }
+
+    '@types/babel__core@7.20.5':
+        resolution:
+            {
+                integrity: sha512-qoQprZvz5wQFJwMDqeseRXWv3rqMvhgpbXFfVyWhbx9X47POIA6i/+dXefEmZKoAgOaTdaIgNSMqMIU61yRyzA==,
+            }
+
+    '@types/babel__generator@7.27.0':
+        resolution:
+            {
+                integrity: sha512-ufFd2Xi92OAVPYsy+P4n7/U7e68fex0+Ee8gSG9KX7eo084CWiQ4sdxktvdl0bOPupXtVJPY19zk6EwWqUQ8lg==,
+            }
+
+    '@types/babel__template@7.4.4':
+        resolution:
+            {
+                integrity: sha512-h/NUaSyG5EyxBIp8YRxo4RMe2/qQgvyowRwVMzhYhBCONbW8PUsg4lkFMrhgZhUe5z3L3MiLDuvyJ/CaPa2A8A==,
+            }
+
+    '@types/babel__traverse@7.20.7':
+        resolution:
+            {
+                integrity: sha512-dkO5fhS7+/oos4ciWxyEyjWe48zmG6wbCheo/G2ZnHx4fs3EU6YC6UM8rk56gAjNJ9P3MTH2jo5jb92/K6wbng==,
+            }
+
+    '@types/better-sqlite3@7.6.13':
+        resolution:
+            {
+                integrity: sha512-NMv9ASNARoKksWtsq/SHakpYAYnhBrQgGD8zkLYk/jaK8jUGn08CfEdTRgYhMypUQAfzSP8W6gNLe0q19/t4VA==,
+            }
+
+    '@types/debug@4.1.12':
+        resolution:
+            {
+                integrity: sha512-vIChWdVG3LG1SMxEvI/AK+FWJthlrqlTu7fbrlywTkkaONwk/UAGaULXRlf8vkzFBLVm0zkMdCquhL5aOjhXPQ==,
+            }
+
+    '@types/estree@1.0.7':
+        resolution:
+            {
+                integrity: sha512-w28IoSUCJpidD/TGviZwwMJckNESJZXFu7NBZ5YJ4mEUnNraUn9Pm8HSZm/jDF1pDWYKspWE7oVphigUPRakIQ==,
+            }
+
+    '@types/fs-extra@11.0.4':
+        resolution:
+            {
+                integrity: sha512-yTbItCNreRooED33qjunPthRcSjERP1r4MqCZc7wv0u2sUkzTFp45tgUfS5+r7FrZPdmCCNflLhVSP/o+SemsQ==,
+            }
+
+    '@types/graceful-fs@4.1.9':
+        resolution:
+            {
+                integrity: sha512-olP3sd1qOEe5dXTSaFvQG+02VdRXcdytWLAZsAq1PecU8uqQAhkrnbli7DagjtXKW/Bl7YJbUsa8MPcuc8LHEQ==,
+            }
+
+    '@types/hash-sum@1.0.2':
+        resolution:
+            {
+                integrity: sha512-UP28RddqY8xcU0SCEp9YKutQICXpaAq9N8U2klqF5hegGha7KzTOL8EdhIIV3bOSGBzjEpN9bU/d+nNZBdJYVw==,
+            }
+
+    '@types/hast@3.0.4':
+        resolution:
+            {
+                integrity: sha512-WPs+bbQw5aCj+x6laNGWLH3wviHtoCv/P3+otBhbOhJgG8qtpdAMlTCxLtsTWA7LH1Oh/bFCHsBn0TPS5m30EQ==,
+            }
+
+    '@types/istanbul-lib-coverage@2.0.6':
+        resolution:
+            {
+                integrity: sha512-2QF/t/auWm0lsy8XtKVPG19v3sSOQlJe/YHZgfjb/KBBHOGSV+J2q/S671rcq9uTBrLAXmZpqJiaQbMT+zNU1w==,
+            }
+
+    '@types/istanbul-lib-report@3.0.3':
+        resolution:
+            {
+                integrity: sha512-NQn7AHQnk/RSLOxrBbGyJM/aVQ+pjj5HCgasFxc0K/KhoATfQ/47AyUl15I2yBUpihjmas+a+VJBOqecrFH+uA==,
+            }
+
+    '@types/istanbul-reports@3.0.4':
+        resolution:
+            {
+                integrity: sha512-pk2B1NWalF9toCRu6gjBzR69syFjP4Od8WRAX+0mmf9lAjCRicLOWc+ZrxZHx/0XRjotgkF9t6iaMJ+aXcOdZQ==,
+            }
+
+    '@types/jest@29.5.14':
+        resolution:
+            {
+                integrity: sha512-ZN+4sdnLUbo8EVvVc2ao0GFW6oVrQRPn4K2lglySj7APvSrgzxHiNNK99us4WDMi57xxA2yggblIAMNhXOotLQ==,
+            }
+
+    '@types/jsonfile@6.1.4':
+        resolution:
+            {
+                integrity: sha512-D5qGUYwjvnNNextdU59/+fI+spnwtTFmyQP0h+PfIOSkNfpU6AOICUOkm4i0OnSk+NyjdPJrxCDro0sJsWlRpQ==,
+            }
+
+    '@types/linkify-it@5.0.0':
+        resolution:
+            {
+                integrity: sha512-sVDA58zAw4eWAffKOaQH5/5j3XeayukzDk+ewSsnv3p4yJEZHCCzMDiZM8e0OUrRvmpGZ85jf4yDHkHsgBNr9Q==,
+            }
+
+    '@types/lodash@4.14.191':
+        resolution:
+            {
+                integrity: sha512-BdZ5BCCvho3EIXw6wUCXHe7rS53AIDPLE+JzwgT+OsJk53oBfbSmZZ7CX4VaRoN78N+TJpFi9QPlfIVNmJYWxQ==,
+            }
+
+    '@types/luxon@3.4.2':
         resolution:
             {
                 integrity: sha512-TifLZlFudklWlMBfhubvgqTXRzLDI5pCbGa4P8a3wPyUQSW+1xQ5eDsreP9DWHX3tjq1ke96uYG/nwundroWcA==,
-            }
-        dev: true
-
-    /@types/markdown-it-emoji@3.0.1:
-=======
-    '@smithy/util-endpoints@3.0.6':
->>>>>>> 00c34176
-        resolution:
-            {
-                integrity: sha512-YARl3tFL3WgPuLzljRUnrS2ngLiUtkwhQtj8PAL13XZSyUiNLQxwG3fBBq3QXFqGFUXepIN73pINp3y8c2nBmA==,
-            }
-        engines: { node: '>=18.0.0' }
-
-    '@smithy/util-hex-encoding@4.0.0':
-        resolution:
-            {
-                integrity: sha512-Yk5mLhHtfIgW2W2WQZWSg5kuMZCVbvhFmC7rV4IO2QqnZdbEFPmQnCcGMAX2z/8Qj3B9hYYNjZOhWym+RwhePw==,
-            }
-        engines: { node: '>=18.0.0' }
-
-    '@smithy/util-middleware@3.0.11':
-        resolution:
-            {
-                integrity: sha512-dWpyc1e1R6VoXrwLoLDd57U1z6CwNSdkM69Ie4+6uYh2GC7Vg51Qtan7ITzczuVpqezdDTKJGJB95fFvvjU/ow==,
-            }
-        engines: { node: '>=16.0.0' }
-
-    '@smithy/util-middleware@4.0.4':
-        resolution:
-            {
-                integrity: sha512-9MLKmkBmf4PRb0ONJikCbCwORACcil6gUWojwARCClT7RmLzF04hUR4WdRprIXal7XVyrddadYNfp2eF3nrvtQ==,
-            }
-        engines: { node: '>=18.0.0' }
-
-    '@smithy/util-retry@4.0.5':
-        resolution:
-            {
-                integrity: sha512-V7MSjVDTlEt/plmOFBn1762Dyu5uqMrV2Pl2X0dYk4XvWfdWJNe9Bs5Bzb56wkCuiWjSfClVMGcsuKrGj7S/yg==,
-            }
-        engines: { node: '>=18.0.0' }
-
-    '@smithy/util-stream@4.2.2':
-        resolution:
-            {
-                integrity: sha512-aI+GLi7MJoVxg24/3J1ipwLoYzgkB4kUfogZfnslcYlynj3xsQ0e7vk4TnTro9hhsS5PvX1mwmkRqqHQjwcU7w==,
-            }
-        engines: { node: '>=18.0.0' }
-
-    '@smithy/util-uri-escape@4.0.0':
-        resolution:
-            {
-                integrity: sha512-77yfbCbQMtgtTylO9itEAdpPXSog3ZxMe09AEhm0dU0NLTalV70ghDZFR+Nfi1C60jnJoh/Re4090/DuZh2Omg==,
-            }
-        engines: { node: '>=18.0.0' }
-
-    '@smithy/util-utf8@2.3.0':
-        resolution:
-            {
-                integrity: sha512-R8Rdn8Hy72KKcebgLiv8jQcQkXoLMOGGv5uI1/k0l+snqkOzQ1R0ChUBCxWMlBsFMekWjq0wRudIweFs7sKT5A==,
-            }
-        engines: { node: '>=14.0.0' }
-
-    '@smithy/util-utf8@4.0.0':
-        resolution:
-            {
-                integrity: sha512-b+zebfKCfRdgNJDknHCob3O7FpeYQN6ZG6YLExMcasDHsCXlsXCEuiPZeLnJLpwa5dvPetGlnGCiMHuLwGvFow==,
-            }
-        engines: { node: '>=18.0.0' }
-
-    '@smithy/util-waiter@4.0.5':
-        resolution:
-            {
-                integrity: sha512-4QvC49HTteI1gfemu0I1syWovJgPvGn7CVUoN9ZFkdvr/cCFkrEL7qNCdx/2eICqDWEGnnr68oMdSIPCLAriSQ==,
-            }
-        engines: { node: '>=18.0.0' }
-
-    '@tsconfig/node10@1.0.11':
-        resolution:
-            {
-                integrity: sha512-DcRjDCujK/kCk/cUe8Xz8ZSpm8mS3mNNpta+jGCA6USEDfktlNvm1+IuZ9eTcDbNk41BHwpHHeW+N1lKCz4zOw==,
-            }
-
-    '@tsconfig/node12@1.0.11':
-        resolution:
-            {
-                integrity: sha512-cqefuRsh12pWyGsIoBKJA9luFu3mRxCA+ORZvA4ktLSzIuCUtWVxGIuXigEwO5/ywWFMZ2QEGKWvkZG1zDMTag==,
-            }
-
-    '@tsconfig/node14@1.0.3':
-        resolution:
-            {
-                integrity: sha512-ysT8mhdixWK6Hw3i1V2AeRqZ5WfXg1G43mqoYlM2nc6388Fq5jcXyr5mRsqViLx/GJYdoL0bfXD8nmF+Zn/Iow==,
-            }
-
-    '@tsconfig/node16@1.0.4':
-        resolution:
-            {
-                integrity: sha512-vxhUy4J8lyeyinH7Azl1pdd43GJhZH/tP2weN8TntQblOY+A0XbT8DJk1/oCPuOOyg/Ja757rG0CgHcWC8OfMA==,
-            }
-
-    '@types/babel__core@7.20.5':
-        resolution:
-            {
-                integrity: sha512-qoQprZvz5wQFJwMDqeseRXWv3rqMvhgpbXFfVyWhbx9X47POIA6i/+dXefEmZKoAgOaTdaIgNSMqMIU61yRyzA==,
-            }
-
-    '@types/babel__generator@7.27.0':
-        resolution:
-            {
-                integrity: sha512-ufFd2Xi92OAVPYsy+P4n7/U7e68fex0+Ee8gSG9KX7eo084CWiQ4sdxktvdl0bOPupXtVJPY19zk6EwWqUQ8lg==,
-            }
-
-    '@types/babel__template@7.4.4':
-        resolution:
-            {
-                integrity: sha512-h/NUaSyG5EyxBIp8YRxo4RMe2/qQgvyowRwVMzhYhBCONbW8PUsg4lkFMrhgZhUe5z3L3MiLDuvyJ/CaPa2A8A==,
-            }
-
-    '@types/babel__traverse@7.20.7':
-        resolution:
-            {
-                integrity: sha512-dkO5fhS7+/oos4ciWxyEyjWe48zmG6wbCheo/G2ZnHx4fs3EU6YC6UM8rk56gAjNJ9P3MTH2jo5jb92/K6wbng==,
-            }
-
-    '@types/better-sqlite3@7.6.13':
-        resolution:
-            {
-                integrity: sha512-NMv9ASNARoKksWtsq/SHakpYAYnhBrQgGD8zkLYk/jaK8jUGn08CfEdTRgYhMypUQAfzSP8W6gNLe0q19/t4VA==,
-            }
-
-    '@types/debug@4.1.12':
-        resolution:
-            {
-                integrity: sha512-vIChWdVG3LG1SMxEvI/AK+FWJthlrqlTu7fbrlywTkkaONwk/UAGaULXRlf8vkzFBLVm0zkMdCquhL5aOjhXPQ==,
-            }
-
-    '@types/estree@1.0.7':
-        resolution:
-            {
-                integrity: sha512-w28IoSUCJpidD/TGviZwwMJckNESJZXFu7NBZ5YJ4mEUnNraUn9Pm8HSZm/jDF1pDWYKspWE7oVphigUPRakIQ==,
-            }
-
-    '@types/fs-extra@11.0.4':
-        resolution:
-            {
-                integrity: sha512-yTbItCNreRooED33qjunPthRcSjERP1r4MqCZc7wv0u2sUkzTFp45tgUfS5+r7FrZPdmCCNflLhVSP/o+SemsQ==,
-            }
-
-    '@types/graceful-fs@4.1.9':
-        resolution:
-            {
-                integrity: sha512-olP3sd1qOEe5dXTSaFvQG+02VdRXcdytWLAZsAq1PecU8uqQAhkrnbli7DagjtXKW/Bl7YJbUsa8MPcuc8LHEQ==,
-            }
-
-    '@types/hash-sum@1.0.2':
-        resolution:
-            {
-                integrity: sha512-UP28RddqY8xcU0SCEp9YKutQICXpaAq9N8U2klqF5hegGha7KzTOL8EdhIIV3bOSGBzjEpN9bU/d+nNZBdJYVw==,
-            }
-
-    '@types/hast@3.0.4':
-        resolution:
-            {
-                integrity: sha512-WPs+bbQw5aCj+x6laNGWLH3wviHtoCv/P3+otBhbOhJgG8qtpdAMlTCxLtsTWA7LH1Oh/bFCHsBn0TPS5m30EQ==,
-            }
-
-    '@types/istanbul-lib-coverage@2.0.6':
-        resolution:
-            {
-                integrity: sha512-2QF/t/auWm0lsy8XtKVPG19v3sSOQlJe/YHZgfjb/KBBHOGSV+J2q/S671rcq9uTBrLAXmZpqJiaQbMT+zNU1w==,
-            }
-
-    '@types/istanbul-lib-report@3.0.3':
-        resolution:
-            {
-                integrity: sha512-NQn7AHQnk/RSLOxrBbGyJM/aVQ+pjj5HCgasFxc0K/KhoATfQ/47AyUl15I2yBUpihjmas+a+VJBOqecrFH+uA==,
-            }
-
-    '@types/istanbul-reports@3.0.4':
-        resolution:
-            {
-                integrity: sha512-pk2B1NWalF9toCRu6gjBzR69syFjP4Od8WRAX+0mmf9lAjCRicLOWc+ZrxZHx/0XRjotgkF9t6iaMJ+aXcOdZQ==,
-            }
-
-    '@types/jest@29.5.14':
-        resolution:
-            {
-                integrity: sha512-ZN+4sdnLUbo8EVvVc2ao0GFW6oVrQRPn4K2lglySj7APvSrgzxHiNNK99us4WDMi57xxA2yggblIAMNhXOotLQ==,
-            }
-
-    '@types/jsonfile@6.1.4':
-        resolution:
-            {
-                integrity: sha512-D5qGUYwjvnNNextdU59/+fI+spnwtTFmyQP0h+PfIOSkNfpU6AOICUOkm4i0OnSk+NyjdPJrxCDro0sJsWlRpQ==,
-            }
-
-    '@types/linkify-it@5.0.0':
-        resolution:
-            {
-                integrity: sha512-sVDA58zAw4eWAffKOaQH5/5j3XeayukzDk+ewSsnv3p4yJEZHCCzMDiZM8e0OUrRvmpGZ85jf4yDHkHsgBNr9Q==,
-            }
-
-    '@types/lodash@4.14.191':
-        resolution:
-            {
-                integrity: sha512-BdZ5BCCvho3EIXw6wUCXHe7rS53AIDPLE+JzwgT+OsJk53oBfbSmZZ7CX4VaRoN78N+TJpFi9QPlfIVNmJYWxQ==,
             }
 
     '@types/markdown-it-emoji@3.0.1':
@@ -4510,19 +4505,7 @@
                 integrity: sha512-RHxMLp9lnKHGHRng9QFhRCMbYAcVpn69smSGcq3f36xjgVVWThj4qqLbTLlq7Ssj8B+fIQ1EuCEGI2lKsyQeIw==,
             }
 
-<<<<<<< HEAD
-    /luxon@3.5.0:
-        resolution:
-            {
-                integrity: sha512-rh+Zjr6DNfUYR3bPwJEnuwDdqMbxZW7LOQfUN4B54+Cl+0o5zaU9RJ6bcidfDtC1cWCZXQ+nvX8bf6bAji37QQ==,
-            }
-        engines: { node: '>=12' }
-        dev: false
-
-    /magic-string@0.30.10:
-=======
     istanbul-lib-coverage@3.2.2:
->>>>>>> 00c34176
         resolution:
             {
                 integrity: sha512-O8dpsF+r0WV/8MNRKfnmrtCWhuKjxrq2w+jpzBL5UZKTi2LeVWnWOmWRxFlesJONmc+wLAGvKQZEOanko0LFTg==,
@@ -4903,6 +4886,13 @@
             {
                 integrity: sha512-KpNARQA3Iwv+jTA0utUVVbrh+Jlrr1Fv0e56GGzAFOXN7dk/FviaDW8LHmK52DlcH4WP2n6gI8vN1aesBFgo9w==,
             }
+
+    luxon@3.5.0:
+        resolution:
+            {
+                integrity: sha512-rh+Zjr6DNfUYR3bPwJEnuwDdqMbxZW7LOQfUN4B54+Cl+0o5zaU9RJ6bcidfDtC1cWCZXQ+nvX8bf6bAji37QQ==,
+            }
+        engines: { node: '>=12' }
 
     magic-string@0.30.17:
         resolution:
@@ -8317,6 +8307,8 @@
 
     '@types/lodash@4.14.191': {}
 
+    '@types/luxon@3.4.2': {}
+
     '@types/markdown-it-emoji@3.0.1':
         dependencies:
             '@types/markdown-it': 14.1.2
@@ -10015,6 +10007,8 @@
         dependencies:
             yallist: 3.1.1
 
+    luxon@3.5.0: {}
+
     magic-string@0.30.17:
         dependencies:
             '@jridgewell/sourcemap-codec': 1.5.0
