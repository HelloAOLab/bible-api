--- conflicted
+++ resolved
@@ -1,4 +1,3 @@
-<<<<<<< HEAD
 import {
     FileHandle,
     mkdir,
@@ -13,31 +12,21 @@
 import {
     InputFile,
     InputTranslationMetadata,
+    OutputFile,
+    OutputFileContent,
     ParseTreeMetadata,
 } from '@helloao/tools/generation/common-types';
-import { SerializedFile, Uploader } from './db';
 import { ZipWriter, Writer, TextReader, Reader } from '@zip.js/zip.js';
 import { Readable, Writable } from 'stream';
 import { sha256 } from 'hash.js';
 import { PARSER_VERSION } from '@helloao/tools/parser/usx-parser';
-=======
-import { FileHandle, mkdir, open, readFile, readdir, writeFile } from "fs/promises";
-import { extname } from "path";
-import * as path from "path";
-import { existsSync } from "fs-extra";
-import { InputFile, InputTranslationMetadata, OutputFile, OutputFileContent, ParseTreeMetadata } from "@helloao/tools/generation/common-types";
-import { ZipWriter, Writer, TextReader, Reader } from '@zip.js/zip.js';
-import { Readable, Writable } from "stream";
-import { sha256 } from "hash.js";
-import { PARSER_VERSION } from "@helloao/tools/parser/usx-parser";
-import { mergeWith } from "lodash";
-import { fromByteArray } from "base64-js";
+import { mergeWith } from 'lodash';
+import { fromByteArray } from 'base64-js';
 
 /**
  * Defines an interface that contains information about a serialized file.
  */
 export interface Uploader {
-
     /**
      * Gets the ideal batch size for the uploader.
      * Null if the uploader does not need batching.
@@ -71,7 +60,6 @@
     sha256?(): string;
 }
 
-
 /**
  * The options for serializing API files.
  */
@@ -84,15 +72,18 @@
 
 /**
  * Serializes the given output files into serialized files using the given options.
- * 
+ *
  * Each iteration of the given files will be processed as a batch, and any mergable files will automatically be merged together and serialized in the final batch.
- * 
+ *
  * @param files The files that should be serialized.
  * @param options The options for serialization.
  */
-export async function* serializeOutputFiles(files: AsyncIterable<OutputFile[]>, options: SerializeApiOptions): AsyncGenerator<SerializedFile[]> {
+export async function* serializeOutputFiles(
+    files: AsyncIterable<OutputFile[]>,
+    options: SerializeApiOptions
+): AsyncGenerator<SerializedFile[]> {
     const mergableFiles = new Map<string, OutputFile[]>();
-    for await(let batch of files) {
+    for await (let batch of files) {
         let serializedFiles: SerializedFile[] = [];
         for (let file of batch) {
             if (file.mergable) {
@@ -105,7 +96,11 @@
                 continue;
             }
 
-            const serialized = await serializeFile(file.path, file.content, options);
+            const serialized = await serializeFile(
+                file.path,
+                file.content,
+                options
+            );
             if (serialized) {
                 serializedFiles.push(serialized);
             }
@@ -121,12 +116,16 @@
             if (!content) {
                 content = file.content;
             } else {
-                content = mergeWith(content, file.content, (objValue, srcValue) => {
-                    if (Array.isArray(objValue)) {
-                        return objValue.concat(srcValue);
+                content = mergeWith(
+                    content,
+                    file.content,
+                    (objValue, srcValue) => {
+                        if (Array.isArray(objValue)) {
+                            return objValue.concat(srcValue);
+                        }
+                        return undefined;
                     }
-                    return undefined;
-                });
+                );
             }
         }
 
@@ -147,7 +146,11 @@
  * @param content The content of the file.
  * @param options The options for serialization.
  */
-export async function serializeFile(path: string, content: OutputFile['content'], options: SerializeApiOptions): Promise<SerializedFile | null> {
+export async function serializeFile(
+    path: string,
+    content: OutputFile['content'],
+    options: SerializeApiOptions
+): Promise<SerializedFile | null> {
     let fileContent: OutputFileContent;
     if (typeof content === 'function') {
         fileContent = await content();
@@ -161,18 +164,23 @@
         if (fileContent instanceof ReadableStream) {
             json = '';
             for await (const chunk of Readable.fromWeb(fileContent as any, {
-                encoding: 'utf-8'
+                encoding: 'utf-8',
             })) {
                 json += chunk;
             }
         } else {
-            json = JSON.stringify(content, undefined, options.pretty ? 2 : undefined);
+            json = JSON.stringify(
+                content,
+                undefined,
+                options.pretty ? 2 : undefined
+            );
         }
 
         return {
             path,
             content: json,
-            sha256: () => fromByteArray(new Uint8Array(sha256().update(json).digest()))
+            sha256: () =>
+                fromByteArray(new Uint8Array(sha256().update(json).digest())),
         };
     } else if (ext === '.mp3') {
         if (fileContent instanceof ReadableStream) {
@@ -191,7 +199,6 @@
     console.warn('Skipping file');
     return null;
 }
->>>>>>> f3e73b8e
 
 /**
  * Loads the files for the given translations.
