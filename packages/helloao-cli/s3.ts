<<<<<<< HEAD
import {
    S3Client,
    PutObjectCommand,
    HeadObjectCommand,
    NotFound,
} from '@aws-sdk/client-s3';
import { fromNodeProviderChain } from '@aws-sdk/credential-providers'; // ES6 import
import { AwsCredentialIdentity, Provider } from '@smithy/types';
import { SerializedFile, Uploader } from './db';
import { input, password } from '@inquirer/prompts';
=======
import { S3Client, PutObjectCommand, HeadObjectCommand, NotFound, } from "@aws-sdk/client-s3";
import { fromNodeProviderChain } from "@aws-sdk/credential-providers"; // ES6 import
import { SerializedFile, Uploader } from "./files";
>>>>>>> f3e73b8e

export class S3Uploader implements Uploader {
    private _client: S3Client;

    private _bucketName: string;
    private _keyPrefix: string;

    get idealBatchSize() {
        return 50;
    }

    constructor(
        bucketName: string,
        keyPrefix: string,
        profile:
            | string
            | null
            | AwsCredentialIdentity
            | Provider<AwsCredentialIdentity>
    ) {
        this._bucketName = bucketName;
        this._keyPrefix = keyPrefix;
        this._client = new S3Client({
            credentials:
                !profile || typeof profile === 'string'
                    ? fromNodeProviderChain({ profile: profile ?? undefined })
                    : profile,
        });
    }

    async upload(file: SerializedFile, overwrite: boolean): Promise<boolean> {
        const path = file.path.startsWith('/')
            ? file.path.substring(1)
            : file.path;
        const key = this._keyPrefix ? `${this._keyPrefix}/${path}` : path;

        const hash = file.sha256?.();
        const head = new HeadObjectCommand({
            Bucket: this._bucketName,
            Key: key,
        });

        if (hash || !overwrite) {
            try {
                const existingFile = await this._client.send(head);
                if (
                    hash &&
                    hash.localeCompare(
                        existingFile?.ChecksumSHA256 ?? '',
                        undefined,
                        {
                            sensitivity: 'base',
                        }
                    ) === 0
                ) {
                    // File is already uploaded and matches the checksum.
                    console.log(`[s3] Matches checksum: ${key}`);
                    return false;
                }

                if (!overwrite) {
                    return false;
                }
            } catch (err: any) {
                if (err instanceof NotFound) {
                    // not found, so we can try to write the file.
                } else {
                    throw err;
                }
            }
        }

        const command = new PutObjectCommand({
            Bucket: this._bucketName,
            Key: key,
            Body: file.content,
            ContentType: 'application/json',
            ChecksumSHA256: hash,
        });

        await this._client.send(command);
        return true;
    }
}

/**
 * Parses the given S3 URL into its bucket name and object key.
 * @param url The URL to parse.
 */
export function parseS3Url(url: string) {
    const regex = /^s3:\/\/([a-z0-9.\-]+)(\/[^${}]*)?$/;
    const matched = url.match(regex);
    if (matched) {
        const arr = [...matched];
        let key = arr[2] ?? '';
        if (key.startsWith('/')) {
            key = key.substring(1);
        }
        return {
            bucketName: arr[1],
            objectKey: key,
        };
    }
    return undefined;
}

/**
 * Gets the HTTP URL for the given S3 URL.
 * @param s3Url The S3 URL to convert.
 */
export function getHttpUrl(s3Url: string) {
    const parsed = parseS3Url(s3Url);
    if (!parsed) {
        return undefined;
    }
    const { bucketName, objectKey } = parsed;
    if (objectKey) {
        return `https://${bucketName}.s3.amazonaws.com/${objectKey}`;
    } else {
        return `https://${bucketName}.s3.amazonaws.com`;
    }
}

/**
 * A provider that gets the credentials directly from the user input.
 */
export const askForAccessKeyProvider: Provider<
    AwsCredentialIdentity
> = async () => {
    const accessKeyId = await input({
        message: 'Enter your AWS Access Key ID',
    });
    const secretAccessKey = await password({
        message: 'Enter your AWS Secret Access Key',
    });

    return {
        accessKeyId,
        secretAccessKey,
    };
};

/**
 * Defines a provider that tries to get the credentials from the given list of providers.
 * @param providers The providers to try.
 */
export function providerChain(
    ...providers: Provider<AwsCredentialIdentity>[]
): Provider<AwsCredentialIdentity> {
    return async () => {
        for (const provider of providers) {
            const creds = await provider();
            if (creds?.accessKeyId && creds?.secretAccessKey) {
                return creds;
            }
        }

        return {
            accessKeyId: '',
            secretAccessKey: '',
        };
    };
}

/**
 * Gets the default provider for the given options.
 *
 * Defaults first to using the provided access key and secret access key, then to using the given profile, then finally to asking the user for the access key.
 * @param options
 */
export function defaultProviderForOptions(options: {
    accessKeyId?: string;
    secretAccessKey?: string;
    profile?: string;
}): Provider<AwsCredentialIdentity> | AwsCredentialIdentity {
    if (options.accessKeyId && options.secretAccessKey) {
        return {
            accessKeyId: options.accessKeyId,
            secretAccessKey: options.secretAccessKey,
        };
    }

    return providerChain(
        fromNodeProviderChain({ profile: options.profile }),
        askForAccessKeyProvider
    );
}<|MERGE_RESOLUTION|>--- conflicted
+++ resolved
@@ -1,4 +1,3 @@
-<<<<<<< HEAD
 import {
     S3Client,
     PutObjectCommand,
@@ -6,14 +5,9 @@
     NotFound,
 } from '@aws-sdk/client-s3';
 import { fromNodeProviderChain } from '@aws-sdk/credential-providers'; // ES6 import
+import { SerializedFile, Uploader } from './files';
 import { AwsCredentialIdentity, Provider } from '@smithy/types';
-import { SerializedFile, Uploader } from './db';
 import { input, password } from '@inquirer/prompts';
-=======
-import { S3Client, PutObjectCommand, HeadObjectCommand, NotFound, } from "@aws-sdk/client-s3";
-import { fromNodeProviderChain } from "@aws-sdk/credential-providers"; // ES6 import
-import { SerializedFile, Uploader } from "./files";
->>>>>>> f3e73b8e
 
 export class S3Uploader implements Uploader {
     private _client: S3Client;
