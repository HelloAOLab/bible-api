--- conflicted
+++ resolved
@@ -24,14 +24,11 @@
 } from './actions.js';
 import { getDbFromDir, getPrismaDbFromDir, importFileBatch } from './db.js';
 import { confirm, input } from '@inquirer/prompts';
-<<<<<<< HEAD
+import { log } from '@helloao/tools';
 import { parse } from 'papaparse';
 import { EBibleSource } from 'prisma-gen/index.js';
 import { DateTime } from 'luxon';
 import { sha256 } from 'hash.js';
-=======
-import { log } from '@helloao/tools';
->>>>>>> 00c34176
 
 async function start() {
     const parser = new DOMParser();
@@ -485,14 +482,8 @@
             '--bible-multi-converter-path <path>',
             'Path to BibleMultiConverter.jar file'
         )
-        .option(
-            '--overwrite',
-            'Overwrite existing files in output directory'
-        )
-        .option(
-            '--no-database',
-            'Disable database tracking for downloads'
-        )
+        .option('--overwrite', 'Overwrite existing files in output directory')
+        .option('--no-database', 'Disable database tracking for downloads')
         .action(async (dir, translations, options) => {
             const sourceOptions = {
                 convertToUsx3: options.convertToUsx3,
@@ -500,8 +491,8 @@
                 useDatabase: options.database !== false,
                 overwrite: options.overwrite,
                 conversionOptions: {
-                    overwrite: options.overwrite
-                }
+                    overwrite: options.overwrite,
+                },
             };
 
             await sourceTranslations(dir, translations, sourceOptions);
@@ -509,7 +500,9 @@
 
     program
         .command('list-ebible-translations [search]')
-        .description('List available eBible translations. Optionally filter by search term.')
+        .description(
+            'List available eBible translations. Optionally filter by search term.'
+        )
         .action(async (search?: string) => {
             await listEBibleTranslations(search);
         });
