import { PrismaClient, Prisma } from './prisma-gen';
import path, { dirname } from 'path';
import Sql, { Database } from 'better-sqlite3';
import { readdir, readFile } from 'fs-extra';
import { randomUUID } from 'node:crypto';
import {
<<<<<<< HEAD
  DatasetOutput,
  DatasetTranslation,
  DatasetTranslationBook,
  generateDataset,
} from '@helloao/tools/generation/dataset';
import {
  ChapterVerse,
  InputFile,
  TranslationBookChapter,
  OutputFile,
  OutputFileContent,
} from '@helloao/tools/generation';
import {
  generateApiForDataset,
  GenerateApiOptions,
  generateFilesForApi,
} from '@helloao/tools/generation/api';
import { getEnglishName, getNativeName } from 'all-iso-language-codes';
import { loadTranslationFiles } from './files';
import { sha256 } from 'hash.js';
import { DOMParser } from 'linkedom';
import { merge, mergeWith } from 'lodash';
import { extname } from 'path';
import { Readable } from 'stream';
import { fromByteArray } from 'base64-js';
=======
    ChapterVerse, InputFile, OutputFile, TranslationBookChapter
} from "@helloao/tools/generation";
import { SerializeApiOptions, SerializedFile, loadTranslationFiles, serializeOutputFiles } from "./files";
import { sha256 } from "hash.js";
import { DOMParser } from "linkedom";
import { GenerateApiOptions, generateFilesForApi, generateOutputFilesFromDatasets } from "@helloao/tools/generation/api";
>>>>>>> f3e73b8e

const cliPath = require.resolve('./index');
const migrationsPath = path.resolve(dirname(cliPath), 'migrations');

/**
 * Imports the translations from the given directories into the database.
 * @param db The database to import the translations into.
 * @param dirs The directories to import the translations from.
 * @param parser The DOM parser that should be used for USX files.
 * @param overwrite Whether to force a reload of the translations.
 */
export async function importTranslations(
  db: Database,
  dirs: string[],
  parser: DOMParser,
  overwrite: boolean
) {
  let batches = [] as string[][];
  while (dirs.length > 0) {
    batches.push(dirs.splice(0, 10));
  }

  console.log('Processing', batches.length, 'batches of translations');
  for (let i = 0; i < batches.length; i++) {
    const batch = batches[i];
    console.log(`Processing batch ${i + 1} of ${batches.length}`);
    await importTranslationBatch(db, batch, parser, overwrite);
  }
}

/**
 * Imports a batch of translations from the given directories into the database.
 * @param db The database to import the translations into.
 * @param dirs The directories that contain the translations.
 * @param parser The DOM parser that should be used for USX files.
 * @param overwrite Whether to force a reload of the translations.
 */
export async function importTranslationBatch(
  db: Database,
  dirs: string[],
  parser: DOMParser,
  overwrite: boolean
) {
  const promises = [] as Promise<InputFile[]>[];
  for (let dir of dirs) {
    const fullPath = path.resolve(dir);
    promises.push(loadTranslationFiles(fullPath));
  }

  const allFiles = await Promise.all(promises);
  const files = allFiles.flat();
  await importTranslationFileBatch(db, files, parser, overwrite);
}

/**
 * Parses and imports the given files into the database.
 * @param db The database to import the files into.
 * @param files The files that should be parsed.
 * @param parser The DOM parser that should be used for USX files.
 * @param overwrite Whether to force a reload of the translations.
 */
<<<<<<< HEAD
export async function importTranslationFileBatch(
  db: Database,
  files: InputFile[],
  parser: DOMParser,
  overwrite: boolean
) {
  console.log('Importing', files.length, 'files');
  if (overwrite) {
    console.log('Overwriting existing translations.');
  }
  const changedFiles = overwrite ? files : getChangedOrNewInputFiles(db, files);

  console.log('Processing', changedFiles.length, 'changed files');
  console.log(
    'Skipping',
    files.length - changedFiles.length,
    'unchanged files'
  );

  const output = generateDataset(changedFiles, parser as globalThis.DOMParser);

  console.log('Generated', output.translations.length, 'translations');

  insertTranslations(db, output.translations);
  updateTranslationHashes(db, output.translations);
  insertFileMetadata(db, changedFiles);

  console.log(`Inserted ${output.translations} translations into DB`);
=======
export async function importTranslationFileBatch(db: Database, files: InputFile[], parser: DOMParser, overwrite: boolean) {
    console.log('Importing', files.length, 'files');
    if (overwrite) {
        console.log('Overwriting existing translations.');
    }
    const changedFiles = overwrite ? files : getChangedOrNewInputFiles(db, files);

    console.log('Processing', changedFiles.length, 'changed files');
    console.log('Skipping', files.length - changedFiles.length, 'unchanged files');

    const output = generateDataset(changedFiles, parser as globalThis.DOMParser);

    console.log('Generated', output.translations.length, 'translations');

    insertTranslations(db, output.translations);
    updateTranslationHashes(db, output.translations);
    insertFileMetadata(db, changedFiles);

    console.log(`Inserted ${output.translations} translations into DB`);
>>>>>>> f3e73b8e
}

/**
 * Filters the given input files to only include those that have changed.
 * @param db The database to check for changes.
 * @param files The files to filter.
 */
export function getChangedOrNewInputFiles(
  db: Database,
  files: InputFile[]
): InputFile[] {
  const fileExists = db.prepare(
    'SELECT COUNT(*) as c FROM InputFile WHERE translationId = @translationId AND name = @name AND sha256 = @sha256;'
  );

  return files.filter((f) => {
    const count = fileExists.get({
      translationId: f.metadata.translation.id,
      name: path.basename(f.name!),
      sha256: f.sha256,
    }) as { c: number };

    return count.c <= 0;
  });
}

export function insertFileMetadata(db: Database, files: InputFile[]) {
  const fileUpsert = db.prepare(`INSERT INTO InputFile(
        translationId,
        name,
        format,
        sha256,
        sizeInBytes
    ) VALUES (
        @translationId,
        @name,
        @format,
        @sha256,
        @sizeInBytes
    ) ON CONFLICT(translationId, name) DO 
        UPDATE SET
            format=excluded.format,
            sha256=excluded.sha256,
            sizeInBytes=excluded.sizeInBytes;`);

  const insertManyFiles = db.transaction((files) => {
    for (let file of files) {
      fileUpsert.run({
        translationId: file.metadata.translation.id,
        name: path.basename(file.name),
        format: file.fileType,
        sha256: file.sha256,
        sizeInBytes: file.content.length,
      });
    }
  });

  insertManyFiles(files);
}

export function insertTranslations(
  db: Database,
  translations: DatasetTranslation[]
) {
  const translationUpsert = db.prepare(`INSERT INTO Translation(
        id,
        name,
        language,
        shortName,
        textDirection,
        licenseUrl,
        website,
        englishName
    ) VALUES (
        @id,
        @name,
        @language,
        @shortName,
        @textDirection,
        @licenseUrl,
        @website,
        @englishName
    ) ON CONFLICT(id) DO 
        UPDATE SET
            name=excluded.name,
            language=excluded.language,
            shortName=excluded.shortName,
            textDirection=excluded.textDirection,
            licenseUrl=excluded.licenseUrl,
            website=excluded.website,
            englishName=excluded.englishName;`);

  const insertManyTranslations = db.transaction((translations) => {
    for (let translation of translations) {
      translationUpsert.run({
        id: translation.id,
        name: translation.name,
        language: translation.language,
        shortName: translation.shortName,
        textDirection: translation.textDirection,
        licenseUrl: translation.licenseUrl,
        website: translation.website,
        englishName: translation.englishName,
      });
    }
  });

  insertManyTranslations(translations);

  for (let translation of translations) {
    insertTranslationBooks(db, translation, translation.books);
  }
}

export function insertTranslationBooks(
  db: Database,
  translation: DatasetTranslation,
  translationBooks: DatasetTranslationBook[]
) {
  const bookUpsert = db.prepare(`INSERT INTO Book(
        id,
        translationId,
        title,
        name,
        commonName,
        numberOfChapters,
        \`order\`
    ) VALUES (
        @id,
        @translationId,
        @title,
        @name,
        @commonName,
        @numberOfChapters,
        @bookOrder
    ) ON CONFLICT(id,translationId) DO 
        UPDATE SET
            title=excluded.title,
            name=excluded.name,
            commonName=excluded.commonName,
            numberOfChapters=excluded.numberOfChapters;`);

  const insertMany = db.transaction((books: DatasetTranslationBook[]) => {
    for (let book of books) {
      if (!book) {
        continue;
      }
      bookUpsert.run({
        id: book.id,
        translationId: translation.id,
        title: book.title,
        name: book.name,
        commonName: book.commonName,
        numberOfChapters: book.chapters.length,
        bookOrder: book.order ?? 9999,
      });
    }
  });

  insertMany(translationBooks);

  for (let book of translationBooks) {
    insertTranslationContent(db, translation, book, book.chapters);
  }
}

export function insertTranslationContent(
  db: Database,
  translation: DatasetTranslation,
  book: DatasetTranslationBook,
  chapters: TranslationBookChapter[]
) {
  const chapterUpsert = db.prepare(`INSERT INTO Chapter(
        translationId,
        bookId,
        number,
        json
    ) VALUES (
        @translationId,
        @bookId,
        @number,
        @json
    ) ON CONFLICT(translationId,bookId,number) DO 
        UPDATE SET
            json=excluded.json;`);
  const verseUpsert = db.prepare(`INSERT INTO ChapterVerse(
        translationId,
        bookId,
        chapterNumber,
        number,
        text,
        contentJson
    ) VALUES (
        @translationId,
        @bookId,
        @chapterNumber,
        @number,
        @text,
        @contentJson
    ) ON CONFLICT(translationId,bookId,chapterNumber,number) DO 
        UPDATE SET
            text=excluded.text,
            contentJson=excluded.contentJson;`);
  const footnoteUpsert = db.prepare(`INSERT INTO ChapterFootnote(
        translationId,
        bookId,
        chapterNumber,
        id,
        verseNumber,
        text
    ) VALUES (
        @translationId,
        @bookId,
        @chapterNumber,
        @id,
        @verseNumber,
        @text
    ) ON CONFLICT(translationId,bookId,chapterNumber,id) DO 
        UPDATE SET
            verseNumber=excluded.verseNumber,
            text=excluded.text;`);

  const chapterAudioUpsert = db.prepare(`INSERT INTO ChapterAudioUrl(
        translationId,
        bookId,
        number,
        reader,
        url
    ) VALUES (
        @translationId,
        @bookId,
        @number,
        @reader,
        @url
    ) ON CONFLICT(translationId,bookId,number,reader) DO
        UPDATE SET
            url=excluded.url;`);

  const insertChaptersAndVerses = db.transaction(() => {
    for (let chapter of chapters) {
      let verses: {
        number: number;
        text: string;
        contentJson: string;
      }[] = [];
      let footnotes: Map<
        number,
        {
          id: number;
          text: string;
          verseNumber?: number;
        }
      > = new Map();

      for (let c of chapter.chapter.footnotes) {
        footnotes.set(c.noteId, {
          id: c.noteId,
          text: c.text,
        });
      }

      for (let c of chapter.chapter.content) {
        if (c.type === 'verse') {
          const verse: ChapterVerse = c;
          if (!verse.number) {
            console.error(
              'Verse missing number',
              translation.id,
              book.id,
              chapter.chapter.number,
              verse.number
            );
            continue;
          }

          let text = '';
          for (let c of verse.content) {
            if (typeof c === 'string') {
              text += c + ' ';
            } else if (typeof c === 'object') {
              if ('lineBreak' in c) {
                text += '\n';
              } else if ('text' in c) {
                text += c.text + ' ';
              } else if ('noteId' in c) {
                const note = footnotes.get(c.noteId);
                if (note) {
                  note.verseNumber = verse.number;
                }
              }
            }
          }

          let contentJson = JSON.stringify(verse.content);
          verses.push({
            number: verse.number,
            text: text.trimEnd(),
            contentJson,
          });
        }
      }

      chapterUpsert.run({
        translationId: translation.id,
        bookId: book.id,
        number: chapter.chapter.number,
        json: JSON.stringify(chapter.chapter),
      });

      for (let verse of verses) {
        verseUpsert.run({
          translationId: translation.id,
          bookId: book.id,
          chapterNumber: chapter.chapter.number,
          number: verse.number,
          text: verse.text,
          contentJson: verse.contentJson,
        });
      }

      for (let footnote of footnotes.values()) {
        footnoteUpsert.run({
          translationId: translation.id,
          bookId: book.id,
          chapterNumber: chapter.chapter.number,
          id: footnote.id,
          verseNumber: footnote.verseNumber,
          text: footnote.text,
        });
      }

      for (let reader in chapter.thisChapterAudioLinks) {
        const url = chapter.thisChapterAudioLinks[reader];
        if (url) {
          chapterAudioUpsert.run({
            translationId: translation.id,
            bookId: book.id,
            number: chapter.chapter.number,
            reader: reader,
            url,
          });
        }
      }
    }
  });

  insertChaptersAndVerses();
}

/**
 * Updates the hashes for the translations in the database.
 * @param db The database to update the hashes in.
 * @param translations The translations to update the hashes for.
 */
function updateTranslationHashes(
  db: Database,
  translations: DatasetTranslation[]
) {
  console.log(`Updating hashes for ${translations.length} translations.`);

  const updateTranslationHash = db.prepare(
    `UPDATE Translation SET sha256 = @sha256 WHERE id = @translationId;`
  );
  const updateBookHash = db.prepare(
    `UPDATE Book SET sha256 = @sha256 WHERE translationId = @translationId AND id = @bookId;`
  );
  const updateChapterHash = db.prepare(
    `UPDATE Chapter SET sha256 = @sha256 WHERE translationId = @translationId AND bookId = @bookId AND number = @chapterNumber;`
  );

  const getBooks = db.prepare('SELECT * FROM Book WHERE translationId = ?;');
  const getChapters = db.prepare(
    'SELECT * FROM Chapter WHERE translationId = @translationId AND bookId = @bookId;'
  );

  for (let translation of translations) {
    const translationSha = sha256()
      .update(translation.id)
      .update(translation.name)
      .update(translation.language)
      .update(translation.licenseUrl)
      .update(translation.textDirection)
      .update(translation.website)
      .update(translation.englishName)
      .update(translation.shortName);

    const books = getBooks.all(translation.id) as {
      id: string;
      order: number;
      title: string;
      translationId: string;
      name: string;
      commonName: string;
      numberOfChapters: number;
      sha256: string;
    }[];

    for (let book of books) {
      const chapters = getChapters.all({
        translationId: translation.id,
        bookId: book.id,
      }) as {
        number: string;
        bookId: string;
        translationId: string;
        json: string;
        sha256: string;
      }[];

      const bookSha = sha256()
        .update(book.translationId)
        .update(book.id)
        .update(book.numberOfChapters)
        .update(book.order)
        .update(book.name)
        .update(book.title)
        .update(book.commonName);

      for (let chapter of chapters) {
        const hash = sha256()
          .update(chapter.translationId)
          .update(chapter.bookId)
          .update(chapter.number)
          .update(chapter.json)
          .digest('hex');

        chapter.sha256 = hash;

        bookSha.update(hash);
      }

      const updateChapters = db.transaction(() => {
        for (let chapter of chapters) {
          updateChapterHash.run({
            sha256: chapter.sha256,
            translationId: chapter.translationId,
            bookId: chapter.bookId,
            chapterNumber: chapter.number,
          });
        }
      });

      updateChapters();

      const bookHash = bookSha.digest('hex');
      book.sha256 = bookHash;

      translationSha.update(bookHash);
    }

    const updateBooks = db.transaction(() => {
      for (let book of books) {
        updateBookHash.run({
          sha256: book.sha256,
          translationId: book.translationId,
          bookId: book.id,
        });
      }
    });

    updateBooks();

    const hash = translationSha.digest('hex');
    (translation as any).sha256 = hash;
  }

  const updateTranslations = db.transaction(() => {
    for (let translation of translations) {
      updateTranslationHash.run({
        sha256: (translation as any).sha256,
        translationId: translation.id,
      });
    }
  });

  updateTranslations();

  console.log(`Updated.`);
}

export function getDbPathFromDir(dir: string) {
  dir = dir || process.cwd();
  return path.resolve(dir, 'bible-api.db');
}

export function getDbPath(p: string | null) {
  if (p) {
    return path.resolve(p);
  }
  return getDbPathFromDir(process.cwd());
}

export function getPrismaDbFromDir(dir: string) {
  const dbPath = getDbPathFromDir(dir);
  const prisma = new PrismaClient({
    datasources: {
      db: {
        url: `file:${dbPath}`,
      },
    },
  });
  return prisma;
}

export async function getDbFromDir(dir: string): Promise<Database> {
  const dbPath = getDbPathFromDir(dir);

  const db = await getDb(dbPath);
  return db;
}

export async function getDb(dbPath: string): Promise<Database> {
  const db = new Sql(dbPath, {});

  db.exec(`CREATE TABLE IF NOT EXISTS "_prisma_migrations" (
        "id"                    TEXT PRIMARY KEY NOT NULL,
        "checksum"              TEXT NOT NULL,
        "finished_at"           DATETIME,
        "migration_name"        TEXT NOT NULL,
        "logs"                  TEXT,
        "rolled_back_at"        DATETIME,
        "started_at"            DATETIME NOT NULL DEFAULT current_timestamp,
        "applied_steps_count"   INTEGER UNSIGNED NOT NULL DEFAULT 0
    );`);

  const migrations = await readdir(migrationsPath);
  const appliedMigrations = db
    .prepare('SELECT * FROM _prisma_migrations;')
    .all() as Migration[];

  let missingMigrations = [];
  for (let migration of migrations) {
    if (appliedMigrations.some((m) => m.migration_name === migration)) {
      continue;
    }
    if (path.extname(migration) !== '') {
      continue;
    }
    missingMigrations.push(migration);
  }

  const insertMigrationStatement = db.prepare(
    'INSERT INTO _prisma_migrations (id, checksum, started_at, finished_at, migration_name, applied_steps_count, logs, rolled_back_at) VALUES (?, ?, ?, ?, ?, ?, NULL, NULL);'
  );

  for (let missingMigration of missingMigrations) {
    console.log(`Applying migration ${missingMigration}...`);
    const migration = path.resolve(
      migrationsPath,
      missingMigration,
      'migration.sql'
    );
    const migrationFile = await readFile(migration, 'utf8');
    db.exec(migrationFile);
    insertMigrationStatement.run(
      randomUUID(),
      '',
      new Date().toISOString(),
      new Date().toISOString(),
      missingMigration,
      1
    );
  }

  return db;
}

interface Migration {
  id: string;
  checksum: string;
  finished_at: Date;
  migration_name: string;
}

<<<<<<< HEAD
export interface SerializedFile {
  path: string;
  content: string | Readable;

  /**
   * Gets the base64-encoded SHA256 hash of the content of the file.
   */
  sha256?(): string;
}
=======
>>>>>>> f3e73b8e

/**
 * Loads the datasets from the database in a series of batches.
 * @param db The database.
 * @param translationsPerBatch The number of translations to load per batch.
 * @param translationsToLoad The list of translations to load. If not provided, all translations will be loaded.
 */
export async function* loadDatasets(
  db: PrismaClient,
  translationsPerBatch: number = 50,
  translationsToLoad?: string[]
): AsyncGenerator<DatasetOutput> {
  let offset = 0;
  let pageSize = translationsPerBatch;

  console.log('Generating API files in batches of', pageSize);
  const totalTranslations = await db.translation.count();
  const totalBatches = Math.ceil(totalTranslations / pageSize);
  let batchNumber = 1;

  while (true) {
    console.log('Generating API batch', batchNumber, 'of', totalBatches);
    batchNumber++;

    const query: Prisma.TranslationFindManyArgs = {
      skip: offset,
      take: pageSize,
    };

    if (translationsToLoad && translationsToLoad.length > 0) {
      query.where = {
        id: {
          in: translationsToLoad,
        },
      };
    }

    const translations = await db.translation.findMany(query);

    if (translations.length <= 0) {
      break;
    }

    const dataset: DatasetOutput = {
      translations: [],
    };

    for (let translation of translations) {
      const datasetTranslation: DatasetTranslation = {
        ...translation,
        shortName: translation.shortName!,
        textDirection: translation.textDirection! as any,
        books: [],
      };
      dataset.translations.push(datasetTranslation);

      const books = await db.book.findMany({
        where: {
          translationId: translation.id,
        },
        orderBy: {
          order: 'asc',
        },
      });

      for (let book of books) {
        const chapters = await db.chapter.findMany({
          where: {
            translationId: translation.id,
            bookId: book.id,
          },
          orderBy: {
            number: 'asc',
          },
        });

        const audioLinks = await db.chapterAudioUrl.findMany({
          where: {
            translationId: translation.id,
            bookId: book.id,
          },
          orderBy: [{ number: 'asc' }, { reader: 'asc' }],
        });

        const bookChapters: TranslationBookChapter[] = chapters.map(
          (chapter) => {
            return {
              chapter: JSON.parse(chapter.json),
              thisChapterAudioLinks: audioLinks
                .filter((link) => link.number === chapter.number)
                .reduce((acc, link) => {
                  acc[link.reader] = link.url;
                  return acc;
                }, {} as any),
            };
          }
        );

        const datasetBook: DatasetTranslationBook = {
          ...book,
          chapters: bookChapters,
        };
        datasetTranslation.books.push(datasetBook);
      }
    }

    yield dataset;

    offset += pageSize;
  }
}

<<<<<<< HEAD
export interface SerializeApiOptions extends GenerateApiOptions {
  /**
   * Whether the output should be pretty-printed.
   */
  pretty?: boolean;
}
=======
export type SerializeDatasetOptions = SerializeApiOptions & GenerateApiOptions;
>>>>>>> f3e73b8e

/**
 * Generates and serializes the API files for the datasets that are stored in the database.
 * Yields each batch of serialized files.
 * @param db The database that the dataset should be loaded from.
 * @param options The options to use for serializing the files.
 * @param apiOptions The options to use for generating the API files.
 * @param translationsPerBatch The number of translations that should be loaded and written per batch.
 * @param translations The list of translations that should be loaded. If not provided, all translations will be loaded.
 */
<<<<<<< HEAD
export async function* serializeFilesForDataset(
  db: PrismaClient,
  options: SerializeApiOptions,
  translationsPerBatch: number = 50,
  translations?: string[]
): AsyncGenerator<SerializedFile[]> {
  yield* serializeFiles(
    loadDatasets(db, translationsPerBatch, translations),
    options
  );
}

/**
 * Serializes the API files for the given datasets.
 * @param datasets The dataasets to serialize.
 * @param options The options to use for serializing the files.
 */
export async function* serializeFiles(
  datasets: AsyncIterable<DatasetOutput>,
  options: SerializeApiOptions
): AsyncGenerator<SerializedFile[]> {
  const mergableFiles = new Map<string, OutputFile[]>();

  for await (let dataset of datasets) {
    const api = generateApiForDataset(dataset, {
      ...options,
      getNativeName,
      getEnglishName,
    });
    const files = generateFilesForApi(api);

    console.log('Generated', files.length, 'files');

    let serializedFiles: SerializedFile[] = [];
    for (let file of files) {
      if (file.mergable) {
        let arr = mergableFiles.get(file.path);
        if (!arr) {
          arr = [];
          mergableFiles.set(file.path, arr);
        }
        arr.push(file);
        continue;
      }

      const serialized = await transformFile(file.path, file.content);
      if (serialized) {
        serializedFiles.push(serialized);
      }
    }

    yield serializedFiles;
  }

  let serializedFiles: SerializedFile[] = [];
  for (let [path, files] of mergableFiles) {
    let content: object = {};
    for (let file of files) {
      if (!content) {
        content = file.content;
      } else {
        content = mergeWith(content, file.content, (objValue, srcValue) => {
          if (Array.isArray(objValue)) {
            return objValue.concat(srcValue);
          }
          return undefined;
        });
      }
    }

    if (content) {
      const serialized = await transformFile(path, content);
      if (serialized) {
        serializedFiles.push(serialized);
      }
    }
  }

  yield serializedFiles;

  async function transformFile(
    path: string,
    content: OutputFile['content']
  ): Promise<SerializedFile | null> {
    let fileContent: OutputFileContent;
    if (typeof content === 'function') {
      fileContent = await content();
    } else {
      fileContent = content;
    }

    const ext = extname(path);
    if (ext === '.json') {
      let json: string;
      if (fileContent instanceof ReadableStream) {
        json = '';
        for await (const chunk of Readable.fromWeb(fileContent as any, {
          encoding: 'utf-8',
        })) {
          json += chunk;
        }
      } else {
        json = JSON.stringify(
          content,
          undefined,
          options.pretty ? 2 : undefined
        );
      }

      return {
        path,
        content: json,
        sha256: () =>
          fromByteArray(new Uint8Array(sha256().update(json).digest())),
      };
    } else if (ext === '.mp3') {
      if (fileContent instanceof ReadableStream) {
        return {
          path,
          content: Readable.fromWeb(fileContent as any),
        };
      } else {
        console.warn('Expected content to be a readable stream for', path);
        console.warn('Skipping file');
        return null;
      }
    }

    console.warn('Unknown file type', path);
    console.warn('Skipping file');
    return null;
  }
=======
export function serializeFilesFromDatabase(db: PrismaClient, options: SerializeDatasetOptions = {}, translationsPerBatch: number = 50, translations?: string[]): AsyncGenerator<SerializedFile[]> {
    return serializeDatasets(loadDatasets(db, translationsPerBatch, translations), options);
>>>>>>> f3e73b8e
}

/**
 * Generates and serializes the API files for the given datasets.
 * Yields each batch of serialized files.
 * 
 * @param datasets The datasets to serialize.
 * @param options The options to use for generating and serializing the files.
 */
<<<<<<< HEAD
export interface Uploader {
  /**
   * Gets the ideal batch size for the uploader.
   * Null if the uploader does not need batching.
   */
  idealBatchSize: number | null;

  /**
   * Uploads the given file.
   * @param file The file to upload.
   * @param overwrite Whether the file should be overwritten if it already exists.
   * @returns True if the file was uploaded. False if the file was skipped due to already existing.
   */
  upload(file: SerializedFile, overwrite: boolean): Promise<boolean>;

  /**
   * Disposes resources that the uploader uses.
   */
  dispose?(): Promise<void>;
=======
export function serializeDatasets(datasets: AsyncIterable<DatasetOutput>, options: SerializeDatasetOptions = {}): AsyncGenerator<SerializedFile[]> {
    return serializeOutputFiles(generateOutputFilesFromDatasets(datasets, options), options);
>>>>>>> f3e73b8e
}<|MERGE_RESOLUTION|>--- conflicted
+++ resolved
@@ -4,40 +4,29 @@
 import { readdir, readFile } from 'fs-extra';
 import { randomUUID } from 'node:crypto';
 import {
-<<<<<<< HEAD
-  DatasetOutput,
-  DatasetTranslation,
-  DatasetTranslationBook,
-  generateDataset,
+    DatasetOutput,
+    DatasetTranslation,
+    DatasetTranslationBook,
+    generateDataset,
 } from '@helloao/tools/generation/dataset';
 import {
-  ChapterVerse,
-  InputFile,
-  TranslationBookChapter,
-  OutputFile,
-  OutputFileContent,
+    ChapterVerse,
+    InputFile,
+    TranslationBookChapter,
+    OutputFile,
+    OutputFileContent,
 } from '@helloao/tools/generation';
 import {
-  generateApiForDataset,
-  GenerateApiOptions,
-  generateFilesForApi,
+    generateApiForDataset,
+    GenerateApiOptions,
+    generateFilesForApi,
+    generateOutputFilesFromDatasets,
 } from '@helloao/tools/generation/api';
 import { getEnglishName, getNativeName } from 'all-iso-language-codes';
-import { loadTranslationFiles } from './files';
+import { loadTranslationFiles, serializeOutputFiles } from './files';
 import { sha256 } from 'hash.js';
 import { DOMParser } from 'linkedom';
-import { merge, mergeWith } from 'lodash';
-import { extname } from 'path';
 import { Readable } from 'stream';
-import { fromByteArray } from 'base64-js';
-=======
-    ChapterVerse, InputFile, OutputFile, TranslationBookChapter
-} from "@helloao/tools/generation";
-import { SerializeApiOptions, SerializedFile, loadTranslationFiles, serializeOutputFiles } from "./files";
-import { sha256 } from "hash.js";
-import { DOMParser } from "linkedom";
-import { GenerateApiOptions, generateFilesForApi, generateOutputFilesFromDatasets } from "@helloao/tools/generation/api";
->>>>>>> f3e73b8e
 
 const cliPath = require.resolve('./index');
 const migrationsPath = path.resolve(dirname(cliPath), 'migrations');
@@ -50,22 +39,22 @@
  * @param overwrite Whether to force a reload of the translations.
  */
 export async function importTranslations(
-  db: Database,
-  dirs: string[],
-  parser: DOMParser,
-  overwrite: boolean
+    db: Database,
+    dirs: string[],
+    parser: DOMParser,
+    overwrite: boolean
 ) {
-  let batches = [] as string[][];
-  while (dirs.length > 0) {
-    batches.push(dirs.splice(0, 10));
-  }
-
-  console.log('Processing', batches.length, 'batches of translations');
-  for (let i = 0; i < batches.length; i++) {
-    const batch = batches[i];
-    console.log(`Processing batch ${i + 1} of ${batches.length}`);
-    await importTranslationBatch(db, batch, parser, overwrite);
-  }
+    let batches = [] as string[][];
+    while (dirs.length > 0) {
+        batches.push(dirs.splice(0, 10));
+    }
+
+    console.log('Processing', batches.length, 'batches of translations');
+    for (let i = 0; i < batches.length; i++) {
+        const batch = batches[i];
+        console.log(`Processing batch ${i + 1} of ${batches.length}`);
+        await importTranslationBatch(db, batch, parser, overwrite);
+    }
 }
 
 /**
@@ -76,20 +65,20 @@
  * @param overwrite Whether to force a reload of the translations.
  */
 export async function importTranslationBatch(
-  db: Database,
-  dirs: string[],
-  parser: DOMParser,
-  overwrite: boolean
+    db: Database,
+    dirs: string[],
+    parser: DOMParser,
+    overwrite: boolean
 ) {
-  const promises = [] as Promise<InputFile[]>[];
-  for (let dir of dirs) {
-    const fullPath = path.resolve(dir);
-    promises.push(loadTranslationFiles(fullPath));
-  }
-
-  const allFiles = await Promise.all(promises);
-  const files = allFiles.flat();
-  await importTranslationFileBatch(db, files, parser, overwrite);
+    const promises = [] as Promise<InputFile[]>[];
+    for (let dir of dirs) {
+        const fullPath = path.resolve(dir);
+        promises.push(loadTranslationFiles(fullPath));
+    }
+
+    const allFiles = await Promise.all(promises);
+    const files = allFiles.flat();
+    await importTranslationFileBatch(db, files, parser, overwrite);
 }
 
 /**
@@ -99,47 +88,31 @@
  * @param parser The DOM parser that should be used for USX files.
  * @param overwrite Whether to force a reload of the translations.
  */
-<<<<<<< HEAD
 export async function importTranslationFileBatch(
-  db: Database,
-  files: InputFile[],
-  parser: DOMParser,
-  overwrite: boolean
+    db: Database,
+    files: InputFile[],
+    parser: DOMParser,
+    overwrite: boolean
 ) {
-  console.log('Importing', files.length, 'files');
-  if (overwrite) {
-    console.log('Overwriting existing translations.');
-  }
-  const changedFiles = overwrite ? files : getChangedOrNewInputFiles(db, files);
-
-  console.log('Processing', changedFiles.length, 'changed files');
-  console.log(
-    'Skipping',
-    files.length - changedFiles.length,
-    'unchanged files'
-  );
-
-  const output = generateDataset(changedFiles, parser as globalThis.DOMParser);
-
-  console.log('Generated', output.translations.length, 'translations');
-
-  insertTranslations(db, output.translations);
-  updateTranslationHashes(db, output.translations);
-  insertFileMetadata(db, changedFiles);
-
-  console.log(`Inserted ${output.translations} translations into DB`);
-=======
-export async function importTranslationFileBatch(db: Database, files: InputFile[], parser: DOMParser, overwrite: boolean) {
     console.log('Importing', files.length, 'files');
     if (overwrite) {
         console.log('Overwriting existing translations.');
     }
-    const changedFiles = overwrite ? files : getChangedOrNewInputFiles(db, files);
+    const changedFiles = overwrite
+        ? files
+        : getChangedOrNewInputFiles(db, files);
 
     console.log('Processing', changedFiles.length, 'changed files');
-    console.log('Skipping', files.length - changedFiles.length, 'unchanged files');
-
-    const output = generateDataset(changedFiles, parser as globalThis.DOMParser);
+    console.log(
+        'Skipping',
+        files.length - changedFiles.length,
+        'unchanged files'
+    );
+
+    const output = generateDataset(
+        changedFiles,
+        parser as globalThis.DOMParser
+    );
 
     console.log('Generated', output.translations.length, 'translations');
 
@@ -148,7 +121,6 @@
     insertFileMetadata(db, changedFiles);
 
     console.log(`Inserted ${output.translations} translations into DB`);
->>>>>>> f3e73b8e
 }
 
 /**
@@ -157,26 +129,26 @@
  * @param files The files to filter.
  */
 export function getChangedOrNewInputFiles(
-  db: Database,
-  files: InputFile[]
+    db: Database,
+    files: InputFile[]
 ): InputFile[] {
-  const fileExists = db.prepare(
-    'SELECT COUNT(*) as c FROM InputFile WHERE translationId = @translationId AND name = @name AND sha256 = @sha256;'
-  );
-
-  return files.filter((f) => {
-    const count = fileExists.get({
-      translationId: f.metadata.translation.id,
-      name: path.basename(f.name!),
-      sha256: f.sha256,
-    }) as { c: number };
-
-    return count.c <= 0;
-  });
+    const fileExists = db.prepare(
+        'SELECT COUNT(*) as c FROM InputFile WHERE translationId = @translationId AND name = @name AND sha256 = @sha256;'
+    );
+
+    return files.filter((f) => {
+        const count = fileExists.get({
+            translationId: f.metadata.translation.id,
+            name: path.basename(f.name!),
+            sha256: f.sha256,
+        }) as { c: number };
+
+        return count.c <= 0;
+    });
 }
 
 export function insertFileMetadata(db: Database, files: InputFile[]) {
-  const fileUpsert = db.prepare(`INSERT INTO InputFile(
+    const fileUpsert = db.prepare(`INSERT INTO InputFile(
         translationId,
         name,
         format,
@@ -194,26 +166,26 @@
             sha256=excluded.sha256,
             sizeInBytes=excluded.sizeInBytes;`);
 
-  const insertManyFiles = db.transaction((files) => {
-    for (let file of files) {
-      fileUpsert.run({
-        translationId: file.metadata.translation.id,
-        name: path.basename(file.name),
-        format: file.fileType,
-        sha256: file.sha256,
-        sizeInBytes: file.content.length,
-      });
-    }
-  });
-
-  insertManyFiles(files);
+    const insertManyFiles = db.transaction((files) => {
+        for (let file of files) {
+            fileUpsert.run({
+                translationId: file.metadata.translation.id,
+                name: path.basename(file.name),
+                format: file.fileType,
+                sha256: file.sha256,
+                sizeInBytes: file.content.length,
+            });
+        }
+    });
+
+    insertManyFiles(files);
 }
 
 export function insertTranslations(
-  db: Database,
-  translations: DatasetTranslation[]
+    db: Database,
+    translations: DatasetTranslation[]
 ) {
-  const translationUpsert = db.prepare(`INSERT INTO Translation(
+    const translationUpsert = db.prepare(`INSERT INTO Translation(
         id,
         name,
         language,
@@ -241,34 +213,34 @@
             website=excluded.website,
             englishName=excluded.englishName;`);
 
-  const insertManyTranslations = db.transaction((translations) => {
+    const insertManyTranslations = db.transaction((translations) => {
+        for (let translation of translations) {
+            translationUpsert.run({
+                id: translation.id,
+                name: translation.name,
+                language: translation.language,
+                shortName: translation.shortName,
+                textDirection: translation.textDirection,
+                licenseUrl: translation.licenseUrl,
+                website: translation.website,
+                englishName: translation.englishName,
+            });
+        }
+    });
+
+    insertManyTranslations(translations);
+
     for (let translation of translations) {
-      translationUpsert.run({
-        id: translation.id,
-        name: translation.name,
-        language: translation.language,
-        shortName: translation.shortName,
-        textDirection: translation.textDirection,
-        licenseUrl: translation.licenseUrl,
-        website: translation.website,
-        englishName: translation.englishName,
-      });
-    }
-  });
-
-  insertManyTranslations(translations);
-
-  for (let translation of translations) {
-    insertTranslationBooks(db, translation, translation.books);
-  }
+        insertTranslationBooks(db, translation, translation.books);
+    }
 }
 
 export function insertTranslationBooks(
-  db: Database,
-  translation: DatasetTranslation,
-  translationBooks: DatasetTranslationBook[]
+    db: Database,
+    translation: DatasetTranslation,
+    translationBooks: DatasetTranslationBook[]
 ) {
-  const bookUpsert = db.prepare(`INSERT INTO Book(
+    const bookUpsert = db.prepare(`INSERT INTO Book(
         id,
         translationId,
         title,
@@ -291,37 +263,37 @@
             commonName=excluded.commonName,
             numberOfChapters=excluded.numberOfChapters;`);
 
-  const insertMany = db.transaction((books: DatasetTranslationBook[]) => {
-    for (let book of books) {
-      if (!book) {
-        continue;
-      }
-      bookUpsert.run({
-        id: book.id,
-        translationId: translation.id,
-        title: book.title,
-        name: book.name,
-        commonName: book.commonName,
-        numberOfChapters: book.chapters.length,
-        bookOrder: book.order ?? 9999,
-      });
-    }
-  });
-
-  insertMany(translationBooks);
-
-  for (let book of translationBooks) {
-    insertTranslationContent(db, translation, book, book.chapters);
-  }
+    const insertMany = db.transaction((books: DatasetTranslationBook[]) => {
+        for (let book of books) {
+            if (!book) {
+                continue;
+            }
+            bookUpsert.run({
+                id: book.id,
+                translationId: translation.id,
+                title: book.title,
+                name: book.name,
+                commonName: book.commonName,
+                numberOfChapters: book.chapters.length,
+                bookOrder: book.order ?? 9999,
+            });
+        }
+    });
+
+    insertMany(translationBooks);
+
+    for (let book of translationBooks) {
+        insertTranslationContent(db, translation, book, book.chapters);
+    }
 }
 
 export function insertTranslationContent(
-  db: Database,
-  translation: DatasetTranslation,
-  book: DatasetTranslationBook,
-  chapters: TranslationBookChapter[]
+    db: Database,
+    translation: DatasetTranslation,
+    book: DatasetTranslationBook,
+    chapters: TranslationBookChapter[]
 ) {
-  const chapterUpsert = db.prepare(`INSERT INTO Chapter(
+    const chapterUpsert = db.prepare(`INSERT INTO Chapter(
         translationId,
         bookId,
         number,
@@ -334,7 +306,7 @@
     ) ON CONFLICT(translationId,bookId,number) DO 
         UPDATE SET
             json=excluded.json;`);
-  const verseUpsert = db.prepare(`INSERT INTO ChapterVerse(
+    const verseUpsert = db.prepare(`INSERT INTO ChapterVerse(
         translationId,
         bookId,
         chapterNumber,
@@ -352,7 +324,7 @@
         UPDATE SET
             text=excluded.text,
             contentJson=excluded.contentJson;`);
-  const footnoteUpsert = db.prepare(`INSERT INTO ChapterFootnote(
+    const footnoteUpsert = db.prepare(`INSERT INTO ChapterFootnote(
         translationId,
         bookId,
         chapterNumber,
@@ -371,7 +343,7 @@
             verseNumber=excluded.verseNumber,
             text=excluded.text;`);
 
-  const chapterAudioUpsert = db.prepare(`INSERT INTO ChapterAudioUrl(
+    const chapterAudioUpsert = db.prepare(`INSERT INTO ChapterAudioUrl(
         translationId,
         bookId,
         number,
@@ -387,115 +359,115 @@
         UPDATE SET
             url=excluded.url;`);
 
-  const insertChaptersAndVerses = db.transaction(() => {
-    for (let chapter of chapters) {
-      let verses: {
-        number: number;
-        text: string;
-        contentJson: string;
-      }[] = [];
-      let footnotes: Map<
-        number,
-        {
-          id: number;
-          text: string;
-          verseNumber?: number;
-        }
-      > = new Map();
-
-      for (let c of chapter.chapter.footnotes) {
-        footnotes.set(c.noteId, {
-          id: c.noteId,
-          text: c.text,
-        });
-      }
-
-      for (let c of chapter.chapter.content) {
-        if (c.type === 'verse') {
-          const verse: ChapterVerse = c;
-          if (!verse.number) {
-            console.error(
-              'Verse missing number',
-              translation.id,
-              book.id,
-              chapter.chapter.number,
-              verse.number
-            );
-            continue;
-          }
-
-          let text = '';
-          for (let c of verse.content) {
-            if (typeof c === 'string') {
-              text += c + ' ';
-            } else if (typeof c === 'object') {
-              if ('lineBreak' in c) {
-                text += '\n';
-              } else if ('text' in c) {
-                text += c.text + ' ';
-              } else if ('noteId' in c) {
-                const note = footnotes.get(c.noteId);
-                if (note) {
-                  note.verseNumber = verse.number;
+    const insertChaptersAndVerses = db.transaction(() => {
+        for (let chapter of chapters) {
+            let verses: {
+                number: number;
+                text: string;
+                contentJson: string;
+            }[] = [];
+            let footnotes: Map<
+                number,
+                {
+                    id: number;
+                    text: string;
+                    verseNumber?: number;
                 }
-              }
+            > = new Map();
+
+            for (let c of chapter.chapter.footnotes) {
+                footnotes.set(c.noteId, {
+                    id: c.noteId,
+                    text: c.text,
+                });
             }
-          }
-
-          let contentJson = JSON.stringify(verse.content);
-          verses.push({
-            number: verse.number,
-            text: text.trimEnd(),
-            contentJson,
-          });
-        }
-      }
-
-      chapterUpsert.run({
-        translationId: translation.id,
-        bookId: book.id,
-        number: chapter.chapter.number,
-        json: JSON.stringify(chapter.chapter),
-      });
-
-      for (let verse of verses) {
-        verseUpsert.run({
-          translationId: translation.id,
-          bookId: book.id,
-          chapterNumber: chapter.chapter.number,
-          number: verse.number,
-          text: verse.text,
-          contentJson: verse.contentJson,
-        });
-      }
-
-      for (let footnote of footnotes.values()) {
-        footnoteUpsert.run({
-          translationId: translation.id,
-          bookId: book.id,
-          chapterNumber: chapter.chapter.number,
-          id: footnote.id,
-          verseNumber: footnote.verseNumber,
-          text: footnote.text,
-        });
-      }
-
-      for (let reader in chapter.thisChapterAudioLinks) {
-        const url = chapter.thisChapterAudioLinks[reader];
-        if (url) {
-          chapterAudioUpsert.run({
-            translationId: translation.id,
-            bookId: book.id,
-            number: chapter.chapter.number,
-            reader: reader,
-            url,
-          });
-        }
-      }
-    }
-  });
-
-  insertChaptersAndVerses();
+
+            for (let c of chapter.chapter.content) {
+                if (c.type === 'verse') {
+                    const verse: ChapterVerse = c;
+                    if (!verse.number) {
+                        console.error(
+                            'Verse missing number',
+                            translation.id,
+                            book.id,
+                            chapter.chapter.number,
+                            verse.number
+                        );
+                        continue;
+                    }
+
+                    let text = '';
+                    for (let c of verse.content) {
+                        if (typeof c === 'string') {
+                            text += c + ' ';
+                        } else if (typeof c === 'object') {
+                            if ('lineBreak' in c) {
+                                text += '\n';
+                            } else if ('text' in c) {
+                                text += c.text + ' ';
+                            } else if ('noteId' in c) {
+                                const note = footnotes.get(c.noteId);
+                                if (note) {
+                                    note.verseNumber = verse.number;
+                                }
+                            }
+                        }
+                    }
+
+                    let contentJson = JSON.stringify(verse.content);
+                    verses.push({
+                        number: verse.number,
+                        text: text.trimEnd(),
+                        contentJson,
+                    });
+                }
+            }
+
+            chapterUpsert.run({
+                translationId: translation.id,
+                bookId: book.id,
+                number: chapter.chapter.number,
+                json: JSON.stringify(chapter.chapter),
+            });
+
+            for (let verse of verses) {
+                verseUpsert.run({
+                    translationId: translation.id,
+                    bookId: book.id,
+                    chapterNumber: chapter.chapter.number,
+                    number: verse.number,
+                    text: verse.text,
+                    contentJson: verse.contentJson,
+                });
+            }
+
+            for (let footnote of footnotes.values()) {
+                footnoteUpsert.run({
+                    translationId: translation.id,
+                    bookId: book.id,
+                    chapterNumber: chapter.chapter.number,
+                    id: footnote.id,
+                    verseNumber: footnote.verseNumber,
+                    text: footnote.text,
+                });
+            }
+
+            for (let reader in chapter.thisChapterAudioLinks) {
+                const url = chapter.thisChapterAudioLinks[reader];
+                if (url) {
+                    chapterAudioUpsert.run({
+                        translationId: translation.id,
+                        bookId: book.id,
+                        number: chapter.chapter.number,
+                        reader: reader,
+                        url,
+                    });
+                }
+            }
+        }
+    });
+
+    insertChaptersAndVerses();
 }
 
 /**
@@ -504,166 +476,166 @@
  * @param translations The translations to update the hashes for.
  */
 function updateTranslationHashes(
-  db: Database,
-  translations: DatasetTranslation[]
+    db: Database,
+    translations: DatasetTranslation[]
 ) {
-  console.log(`Updating hashes for ${translations.length} translations.`);
-
-  const updateTranslationHash = db.prepare(
-    `UPDATE Translation SET sha256 = @sha256 WHERE id = @translationId;`
-  );
-  const updateBookHash = db.prepare(
-    `UPDATE Book SET sha256 = @sha256 WHERE translationId = @translationId AND id = @bookId;`
-  );
-  const updateChapterHash = db.prepare(
-    `UPDATE Chapter SET sha256 = @sha256 WHERE translationId = @translationId AND bookId = @bookId AND number = @chapterNumber;`
-  );
-
-  const getBooks = db.prepare('SELECT * FROM Book WHERE translationId = ?;');
-  const getChapters = db.prepare(
-    'SELECT * FROM Chapter WHERE translationId = @translationId AND bookId = @bookId;'
-  );
-
-  for (let translation of translations) {
-    const translationSha = sha256()
-      .update(translation.id)
-      .update(translation.name)
-      .update(translation.language)
-      .update(translation.licenseUrl)
-      .update(translation.textDirection)
-      .update(translation.website)
-      .update(translation.englishName)
-      .update(translation.shortName);
-
-    const books = getBooks.all(translation.id) as {
-      id: string;
-      order: number;
-      title: string;
-      translationId: string;
-      name: string;
-      commonName: string;
-      numberOfChapters: number;
-      sha256: string;
-    }[];
-
-    for (let book of books) {
-      const chapters = getChapters.all({
-        translationId: translation.id,
-        bookId: book.id,
-      }) as {
-        number: string;
-        bookId: string;
-        translationId: string;
-        json: string;
-        sha256: string;
-      }[];
-
-      const bookSha = sha256()
-        .update(book.translationId)
-        .update(book.id)
-        .update(book.numberOfChapters)
-        .update(book.order)
-        .update(book.name)
-        .update(book.title)
-        .update(book.commonName);
-
-      for (let chapter of chapters) {
-        const hash = sha256()
-          .update(chapter.translationId)
-          .update(chapter.bookId)
-          .update(chapter.number)
-          .update(chapter.json)
-          .digest('hex');
-
-        chapter.sha256 = hash;
-
-        bookSha.update(hash);
-      }
-
-      const updateChapters = db.transaction(() => {
-        for (let chapter of chapters) {
-          updateChapterHash.run({
-            sha256: chapter.sha256,
-            translationId: chapter.translationId,
-            bookId: chapter.bookId,
-            chapterNumber: chapter.number,
-          });
-        }
-      });
-
-      updateChapters();
-
-      const bookHash = bookSha.digest('hex');
-      book.sha256 = bookHash;
-
-      translationSha.update(bookHash);
-    }
-
-    const updateBooks = db.transaction(() => {
-      for (let book of books) {
-        updateBookHash.run({
-          sha256: book.sha256,
-          translationId: book.translationId,
-          bookId: book.id,
+    console.log(`Updating hashes for ${translations.length} translations.`);
+
+    const updateTranslationHash = db.prepare(
+        `UPDATE Translation SET sha256 = @sha256 WHERE id = @translationId;`
+    );
+    const updateBookHash = db.prepare(
+        `UPDATE Book SET sha256 = @sha256 WHERE translationId = @translationId AND id = @bookId;`
+    );
+    const updateChapterHash = db.prepare(
+        `UPDATE Chapter SET sha256 = @sha256 WHERE translationId = @translationId AND bookId = @bookId AND number = @chapterNumber;`
+    );
+
+    const getBooks = db.prepare('SELECT * FROM Book WHERE translationId = ?;');
+    const getChapters = db.prepare(
+        'SELECT * FROM Chapter WHERE translationId = @translationId AND bookId = @bookId;'
+    );
+
+    for (let translation of translations) {
+        const translationSha = sha256()
+            .update(translation.id)
+            .update(translation.name)
+            .update(translation.language)
+            .update(translation.licenseUrl)
+            .update(translation.textDirection)
+            .update(translation.website)
+            .update(translation.englishName)
+            .update(translation.shortName);
+
+        const books = getBooks.all(translation.id) as {
+            id: string;
+            order: number;
+            title: string;
+            translationId: string;
+            name: string;
+            commonName: string;
+            numberOfChapters: number;
+            sha256: string;
+        }[];
+
+        for (let book of books) {
+            const chapters = getChapters.all({
+                translationId: translation.id,
+                bookId: book.id,
+            }) as {
+                number: string;
+                bookId: string;
+                translationId: string;
+                json: string;
+                sha256: string;
+            }[];
+
+            const bookSha = sha256()
+                .update(book.translationId)
+                .update(book.id)
+                .update(book.numberOfChapters)
+                .update(book.order)
+                .update(book.name)
+                .update(book.title)
+                .update(book.commonName);
+
+            for (let chapter of chapters) {
+                const hash = sha256()
+                    .update(chapter.translationId)
+                    .update(chapter.bookId)
+                    .update(chapter.number)
+                    .update(chapter.json)
+                    .digest('hex');
+
+                chapter.sha256 = hash;
+
+                bookSha.update(hash);
+            }
+
+            const updateChapters = db.transaction(() => {
+                for (let chapter of chapters) {
+                    updateChapterHash.run({
+                        sha256: chapter.sha256,
+                        translationId: chapter.translationId,
+                        bookId: chapter.bookId,
+                        chapterNumber: chapter.number,
+                    });
+                }
+            });
+
+            updateChapters();
+
+            const bookHash = bookSha.digest('hex');
+            book.sha256 = bookHash;
+
+            translationSha.update(bookHash);
+        }
+
+        const updateBooks = db.transaction(() => {
+            for (let book of books) {
+                updateBookHash.run({
+                    sha256: book.sha256,
+                    translationId: book.translationId,
+                    bookId: book.id,
+                });
+            }
         });
-      }
+
+        updateBooks();
+
+        const hash = translationSha.digest('hex');
+        (translation as any).sha256 = hash;
+    }
+
+    const updateTranslations = db.transaction(() => {
+        for (let translation of translations) {
+            updateTranslationHash.run({
+                sha256: (translation as any).sha256,
+                translationId: translation.id,
+            });
+        }
     });
 
-    updateBooks();
-
-    const hash = translationSha.digest('hex');
-    (translation as any).sha256 = hash;
-  }
-
-  const updateTranslations = db.transaction(() => {
-    for (let translation of translations) {
-      updateTranslationHash.run({
-        sha256: (translation as any).sha256,
-        translationId: translation.id,
-      });
-    }
-  });
-
-  updateTranslations();
-
-  console.log(`Updated.`);
+    updateTranslations();
+
+    console.log(`Updated.`);
 }
 
 export function getDbPathFromDir(dir: string) {
-  dir = dir || process.cwd();
-  return path.resolve(dir, 'bible-api.db');
+    dir = dir || process.cwd();
+    return path.resolve(dir, 'bible-api.db');
 }
 
 export function getDbPath(p: string | null) {
-  if (p) {
-    return path.resolve(p);
-  }
-  return getDbPathFromDir(process.cwd());
+    if (p) {
+        return path.resolve(p);
+    }
+    return getDbPathFromDir(process.cwd());
 }
 
 export function getPrismaDbFromDir(dir: string) {
-  const dbPath = getDbPathFromDir(dir);
-  const prisma = new PrismaClient({
-    datasources: {
-      db: {
-        url: `file:${dbPath}`,
-      },
-    },
-  });
-  return prisma;
+    const dbPath = getDbPathFromDir(dir);
+    const prisma = new PrismaClient({
+        datasources: {
+            db: {
+                url: `file:${dbPath}`,
+            },
+        },
+    });
+    return prisma;
 }
 
 export async function getDbFromDir(dir: string): Promise<Database> {
-  const dbPath = getDbPathFromDir(dir);
-
-  const db = await getDb(dbPath);
-  return db;
+    const dbPath = getDbPathFromDir(dir);
+
+    const db = await getDb(dbPath);
+    return db;
 }
 
 export async function getDb(dbPath: string): Promise<Database> {
-  const db = new Sql(dbPath, {});
-
-  db.exec(`CREATE TABLE IF NOT EXISTS "_prisma_migrations" (
+    const db = new Sql(dbPath, {});
+
+    db.exec(`CREATE TABLE IF NOT EXISTS "_prisma_migrations" (
         "id"                    TEXT PRIMARY KEY NOT NULL,
         "checksum"              TEXT NOT NULL,
         "finished_at"           DATETIME,
@@ -674,67 +646,64 @@
         "applied_steps_count"   INTEGER UNSIGNED NOT NULL DEFAULT 0
     );`);
 
-  const migrations = await readdir(migrationsPath);
-  const appliedMigrations = db
-    .prepare('SELECT * FROM _prisma_migrations;')
-    .all() as Migration[];
-
-  let missingMigrations = [];
-  for (let migration of migrations) {
-    if (appliedMigrations.some((m) => m.migration_name === migration)) {
-      continue;
-    }
-    if (path.extname(migration) !== '') {
-      continue;
-    }
-    missingMigrations.push(migration);
-  }
-
-  const insertMigrationStatement = db.prepare(
-    'INSERT INTO _prisma_migrations (id, checksum, started_at, finished_at, migration_name, applied_steps_count, logs, rolled_back_at) VALUES (?, ?, ?, ?, ?, ?, NULL, NULL);'
-  );
-
-  for (let missingMigration of missingMigrations) {
-    console.log(`Applying migration ${missingMigration}...`);
-    const migration = path.resolve(
-      migrationsPath,
-      missingMigration,
-      'migration.sql'
-    );
-    const migrationFile = await readFile(migration, 'utf8');
-    db.exec(migrationFile);
-    insertMigrationStatement.run(
-      randomUUID(),
-      '',
-      new Date().toISOString(),
-      new Date().toISOString(),
-      missingMigration,
-      1
-    );
-  }
-
-  return db;
+    const migrations = await readdir(migrationsPath);
+    const appliedMigrations = db
+        .prepare('SELECT * FROM _prisma_migrations;')
+        .all() as Migration[];
+
+    let missingMigrations = [];
+    for (let migration of migrations) {
+        if (appliedMigrations.some((m) => m.migration_name === migration)) {
+            continue;
+        }
+        if (path.extname(migration) !== '') {
+            continue;
+        }
+        missingMigrations.push(migration);
+    }
+
+    const insertMigrationStatement = db.prepare(
+        'INSERT INTO _prisma_migrations (id, checksum, started_at, finished_at, migration_name, applied_steps_count, logs, rolled_back_at) VALUES (?, ?, ?, ?, ?, ?, NULL, NULL);'
+    );
+
+    for (let missingMigration of missingMigrations) {
+        console.log(`Applying migration ${missingMigration}...`);
+        const migration = path.resolve(
+            migrationsPath,
+            missingMigration,
+            'migration.sql'
+        );
+        const migrationFile = await readFile(migration, 'utf8');
+        db.exec(migrationFile);
+        insertMigrationStatement.run(
+            randomUUID(),
+            '',
+            new Date().toISOString(),
+            new Date().toISOString(),
+            missingMigration,
+            1
+        );
+    }
+
+    return db;
 }
 
 interface Migration {
-  id: string;
-  checksum: string;
-  finished_at: Date;
-  migration_name: string;
-}
-
-<<<<<<< HEAD
+    id: string;
+    checksum: string;
+    finished_at: Date;
+    migration_name: string;
+}
+
 export interface SerializedFile {
-  path: string;
-  content: string | Readable;
-
-  /**
-   * Gets the base64-encoded SHA256 hash of the content of the file.
-   */
-  sha256?(): string;
-}
-=======
->>>>>>> f3e73b8e
+    path: string;
+    content: string | Readable;
+
+    /**
+     * Gets the base64-encoded SHA256 hash of the content of the file.
+     */
+    sha256?(): string;
+}
 
 /**
  * Loads the datasets from the database in a series of batches.
@@ -743,120 +712,118 @@
  * @param translationsToLoad The list of translations to load. If not provided, all translations will be loaded.
  */
 export async function* loadDatasets(
-  db: PrismaClient,
-  translationsPerBatch: number = 50,
-  translationsToLoad?: string[]
+    db: PrismaClient,
+    translationsPerBatch: number = 50,
+    translationsToLoad?: string[]
 ): AsyncGenerator<DatasetOutput> {
-  let offset = 0;
-  let pageSize = translationsPerBatch;
-
-  console.log('Generating API files in batches of', pageSize);
-  const totalTranslations = await db.translation.count();
-  const totalBatches = Math.ceil(totalTranslations / pageSize);
-  let batchNumber = 1;
-
-  while (true) {
-    console.log('Generating API batch', batchNumber, 'of', totalBatches);
-    batchNumber++;
-
-    const query: Prisma.TranslationFindManyArgs = {
-      skip: offset,
-      take: pageSize,
-    };
-
-    if (translationsToLoad && translationsToLoad.length > 0) {
-      query.where = {
-        id: {
-          in: translationsToLoad,
-        },
-      };
-    }
-
-    const translations = await db.translation.findMany(query);
-
-    if (translations.length <= 0) {
-      break;
-    }
-
-    const dataset: DatasetOutput = {
-      translations: [],
-    };
-
-    for (let translation of translations) {
-      const datasetTranslation: DatasetTranslation = {
-        ...translation,
-        shortName: translation.shortName!,
-        textDirection: translation.textDirection! as any,
-        books: [],
-      };
-      dataset.translations.push(datasetTranslation);
-
-      const books = await db.book.findMany({
-        where: {
-          translationId: translation.id,
-        },
-        orderBy: {
-          order: 'asc',
-        },
-      });
-
-      for (let book of books) {
-        const chapters = await db.chapter.findMany({
-          where: {
-            translationId: translation.id,
-            bookId: book.id,
-          },
-          orderBy: {
-            number: 'asc',
-          },
-        });
-
-        const audioLinks = await db.chapterAudioUrl.findMany({
-          where: {
-            translationId: translation.id,
-            bookId: book.id,
-          },
-          orderBy: [{ number: 'asc' }, { reader: 'asc' }],
-        });
-
-        const bookChapters: TranslationBookChapter[] = chapters.map(
-          (chapter) => {
-            return {
-              chapter: JSON.parse(chapter.json),
-              thisChapterAudioLinks: audioLinks
-                .filter((link) => link.number === chapter.number)
-                .reduce((acc, link) => {
-                  acc[link.reader] = link.url;
-                  return acc;
-                }, {} as any),
+    let offset = 0;
+    let pageSize = translationsPerBatch;
+
+    console.log('Generating API files in batches of', pageSize);
+    const totalTranslations = await db.translation.count();
+    const totalBatches = Math.ceil(totalTranslations / pageSize);
+    let batchNumber = 1;
+
+    while (true) {
+        console.log('Generating API batch', batchNumber, 'of', totalBatches);
+        batchNumber++;
+
+        const query: Prisma.TranslationFindManyArgs = {
+            skip: offset,
+            take: pageSize,
+        };
+
+        if (translationsToLoad && translationsToLoad.length > 0) {
+            query.where = {
+                id: {
+                    in: translationsToLoad,
+                },
             };
-          }
-        );
-
-        const datasetBook: DatasetTranslationBook = {
-          ...book,
-          chapters: bookChapters,
+        }
+
+        const translations = await db.translation.findMany(query);
+
+        if (translations.length <= 0) {
+            break;
+        }
+
+        const dataset: DatasetOutput = {
+            translations: [],
         };
-        datasetTranslation.books.push(datasetBook);
-      }
-    }
-
-    yield dataset;
-
-    offset += pageSize;
-  }
-}
-
-<<<<<<< HEAD
+
+        for (let translation of translations) {
+            const datasetTranslation: DatasetTranslation = {
+                ...translation,
+                shortName: translation.shortName!,
+                textDirection: translation.textDirection! as any,
+                books: [],
+            };
+            dataset.translations.push(datasetTranslation);
+
+            const books = await db.book.findMany({
+                where: {
+                    translationId: translation.id,
+                },
+                orderBy: {
+                    order: 'asc',
+                },
+            });
+
+            for (let book of books) {
+                const chapters = await db.chapter.findMany({
+                    where: {
+                        translationId: translation.id,
+                        bookId: book.id,
+                    },
+                    orderBy: {
+                        number: 'asc',
+                    },
+                });
+
+                const audioLinks = await db.chapterAudioUrl.findMany({
+                    where: {
+                        translationId: translation.id,
+                        bookId: book.id,
+                    },
+                    orderBy: [{ number: 'asc' }, { reader: 'asc' }],
+                });
+
+                const bookChapters: TranslationBookChapter[] = chapters.map(
+                    (chapter) => {
+                        return {
+                            chapter: JSON.parse(chapter.json),
+                            thisChapterAudioLinks: audioLinks
+                                .filter(
+                                    (link) => link.number === chapter.number
+                                )
+                                .reduce((acc, link) => {
+                                    acc[link.reader] = link.url;
+                                    return acc;
+                                }, {} as any),
+                        };
+                    }
+                );
+
+                const datasetBook: DatasetTranslationBook = {
+                    ...book,
+                    chapters: bookChapters,
+                };
+                datasetTranslation.books.push(datasetBook);
+            }
+        }
+
+        yield dataset;
+
+        offset += pageSize;
+    }
+}
+
 export interface SerializeApiOptions extends GenerateApiOptions {
-  /**
-   * Whether the output should be pretty-printed.
-   */
-  pretty?: boolean;
-}
-=======
-export type SerializeDatasetOptions = SerializeApiOptions & GenerateApiOptions;
->>>>>>> f3e73b8e
+    /**
+     * Whether the output should be pretty-printed.
+     */
+    pretty?: boolean;
+}
 
 /**
  * Generates and serializes the API files for the datasets that are stored in the database.
@@ -867,174 +834,31 @@
  * @param translationsPerBatch The number of translations that should be loaded and written per batch.
  * @param translations The list of translations that should be loaded. If not provided, all translations will be loaded.
  */
-<<<<<<< HEAD
-export async function* serializeFilesForDataset(
-  db: PrismaClient,
-  options: SerializeApiOptions,
-  translationsPerBatch: number = 50,
-  translations?: string[]
+export function serializeFilesFromDatabase(
+    db: PrismaClient,
+    options: SerializeApiOptions = {},
+    translationsPerBatch: number = 50,
+    translations?: string[]
 ): AsyncGenerator<SerializedFile[]> {
-  yield* serializeFiles(
-    loadDatasets(db, translationsPerBatch, translations),
-    options
-  );
-}
-
-/**
- * Serializes the API files for the given datasets.
- * @param datasets The dataasets to serialize.
- * @param options The options to use for serializing the files.
- */
-export async function* serializeFiles(
-  datasets: AsyncIterable<DatasetOutput>,
-  options: SerializeApiOptions
-): AsyncGenerator<SerializedFile[]> {
-  const mergableFiles = new Map<string, OutputFile[]>();
-
-  for await (let dataset of datasets) {
-    const api = generateApiForDataset(dataset, {
-      ...options,
-      getNativeName,
-      getEnglishName,
-    });
-    const files = generateFilesForApi(api);
-
-    console.log('Generated', files.length, 'files');
-
-    let serializedFiles: SerializedFile[] = [];
-    for (let file of files) {
-      if (file.mergable) {
-        let arr = mergableFiles.get(file.path);
-        if (!arr) {
-          arr = [];
-          mergableFiles.set(file.path, arr);
-        }
-        arr.push(file);
-        continue;
-      }
-
-      const serialized = await transformFile(file.path, file.content);
-      if (serialized) {
-        serializedFiles.push(serialized);
-      }
-    }
-
-    yield serializedFiles;
-  }
-
-  let serializedFiles: SerializedFile[] = [];
-  for (let [path, files] of mergableFiles) {
-    let content: object = {};
-    for (let file of files) {
-      if (!content) {
-        content = file.content;
-      } else {
-        content = mergeWith(content, file.content, (objValue, srcValue) => {
-          if (Array.isArray(objValue)) {
-            return objValue.concat(srcValue);
-          }
-          return undefined;
-        });
-      }
-    }
-
-    if (content) {
-      const serialized = await transformFile(path, content);
-      if (serialized) {
-        serializedFiles.push(serialized);
-      }
-    }
-  }
-
-  yield serializedFiles;
-
-  async function transformFile(
-    path: string,
-    content: OutputFile['content']
-  ): Promise<SerializedFile | null> {
-    let fileContent: OutputFileContent;
-    if (typeof content === 'function') {
-      fileContent = await content();
-    } else {
-      fileContent = content;
-    }
-
-    const ext = extname(path);
-    if (ext === '.json') {
-      let json: string;
-      if (fileContent instanceof ReadableStream) {
-        json = '';
-        for await (const chunk of Readable.fromWeb(fileContent as any, {
-          encoding: 'utf-8',
-        })) {
-          json += chunk;
-        }
-      } else {
-        json = JSON.stringify(
-          content,
-          undefined,
-          options.pretty ? 2 : undefined
-        );
-      }
-
-      return {
-        path,
-        content: json,
-        sha256: () =>
-          fromByteArray(new Uint8Array(sha256().update(json).digest())),
-      };
-    } else if (ext === '.mp3') {
-      if (fileContent instanceof ReadableStream) {
-        return {
-          path,
-          content: Readable.fromWeb(fileContent as any),
-        };
-      } else {
-        console.warn('Expected content to be a readable stream for', path);
-        console.warn('Skipping file');
-        return null;
-      }
-    }
-
-    console.warn('Unknown file type', path);
-    console.warn('Skipping file');
-    return null;
-  }
-=======
-export function serializeFilesFromDatabase(db: PrismaClient, options: SerializeDatasetOptions = {}, translationsPerBatch: number = 50, translations?: string[]): AsyncGenerator<SerializedFile[]> {
-    return serializeDatasets(loadDatasets(db, translationsPerBatch, translations), options);
->>>>>>> f3e73b8e
+    return serializeDatasets(
+        loadDatasets(db, translationsPerBatch, translations),
+        options
+    );
 }
 
 /**
  * Generates and serializes the API files for the given datasets.
  * Yields each batch of serialized files.
- * 
+ *
  * @param datasets The datasets to serialize.
  * @param options The options to use for generating and serializing the files.
  */
-<<<<<<< HEAD
-export interface Uploader {
-  /**
-   * Gets the ideal batch size for the uploader.
-   * Null if the uploader does not need batching.
-   */
-  idealBatchSize: number | null;
-
-  /**
-   * Uploads the given file.
-   * @param file The file to upload.
-   * @param overwrite Whether the file should be overwritten if it already exists.
-   * @returns True if the file was uploaded. False if the file was skipped due to already existing.
-   */
-  upload(file: SerializedFile, overwrite: boolean): Promise<boolean>;
-
-  /**
-   * Disposes resources that the uploader uses.
-   */
-  dispose?(): Promise<void>;
-=======
-export function serializeDatasets(datasets: AsyncIterable<DatasetOutput>, options: SerializeDatasetOptions = {}): AsyncGenerator<SerializedFile[]> {
-    return serializeOutputFiles(generateOutputFilesFromDatasets(datasets, options), options);
->>>>>>> f3e73b8e
+export function serializeDatasets(
+    datasets: AsyncIterable<DatasetOutput>,
+    options: SerializeApiOptions = {}
+): AsyncGenerator<SerializedFile[]> {
+    return serializeOutputFiles(
+        generateOutputFilesFromDatasets(datasets, options),
+        options
+    );
 }